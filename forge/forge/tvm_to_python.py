# SPDX-FileCopyrightText: © 2024 Tenstorrent AI ULC

# SPDX-License-Identifier: Apache-2.0
import re
import json
from typing import Dict, List
from enum import Enum

from loguru import logger

import torch
import numpy as np
import pytest

# import forge._C.pattern_matcher as pypattern_matcher
from forge.module import OnnxModule, ForgeModule, TFLiteModule
from forge.verify.config import _get_global_verify_config
import forge
from forge.tensor import to_pt_tensors
from forge.tvm_utils import flatten_inputs

import os
import sys
import importlib

from forge.python_codegen import PyTorchWriter, ForgeWriter, PythonWriter, pytorch_df_from_str
from forge.tvm_unique_op_generation import Operation, NodeType, extract_and_generate_unique_ops_tests


def import_from_path(module_name, file_path):
    spec = importlib.util.spec_from_file_location(module_name, file_path)
    assert spec is not None, f"Could not load module {module_name} from {file_path}"
    module = importlib.util.module_from_spec(spec)
    sys.modules[module_name] = module
    spec.loader.exec_module(module)
    return module


def populate_torch_all_to_args(graph, nid, compiler_cfg):
    curr_node, args = _populate_torch_init_args(graph, nid)

    args["attr"] = {
        "dim": {
            "val": int(curr_node["attrs"]["axis"][0][0]),
            "inp_pos": 1,
        }
    }

    return args


def populate_torch_broadcast_to_args(graph, nid, compiler_cfg):
    curr_node, args = _populate_torch_init_args(graph, nid)

    args["attr"] = {
        "shape": {
            "val": [-1] + list(curr_node["attrs"]["shape"][0][0])[1:],
            "inp_pos": 1,
        }
    }

    return args


def populate_torch_index_select_args(graph, nid, compiler_cfg):
    curr_node, args = _populate_torch_init_args(graph, nid)

    strides = [int(strides) for strides in curr_node["attrs"]["strides"][0]]
    begin = [int(begin) for begin in curr_node["attrs"]["begin"][0]]
    end = [int(e) for e in curr_node["attrs"]["end"][0]]

    assert len(strides) == 1 and len(begin) == 1 and len(end) == 1, "Strided slice should be on 1 axis"
    assert int(curr_node["attrs"]["num_inputs"]) == 1
    assert len(list(curr_node["attrs"]["axes"][0])) == 1, "Select can only have 1 axis"

    args["attr"] = {
        "dim": {
            "val": int(curr_node["attrs"]["axes"][0][0]),
            "inp_pos": 1,
        },
        "index": {
            "val": f"torch.arange({begin[0]}, {end[0]}, {strides[0]})",
            "inp_pos": 2,
        },
    }

    return args


def populate_torch_adv_index_args(graph, nid, compiler_cfg):
    curr_node, args = _populate_torch_init_args(graph, nid)

    curr_node_shape = curr_node["attrs"]["shape"][0][0]
    assert (len(curr_node_shape) == 1) or (
        curr_node_shape[0] == 1 and len(curr_node_shape)
    ), "Only 1D indexing is supported"

    node_to_index = graph["nodes"][int(curr_node["inputs"][0][0])]
    ndim_node_to_index = len(node_to_index["attrs"]["shape"][0][0])

    args["attr"] = {
        "dim": {
            "val": -ndim_node_to_index,
            "inp_pos": 1,
        }
    }

    return args


def populate_torch_reshape_args(graph, nid, compiler_cfg):
    curr_node, args = _populate_torch_init_args(graph, nid)

    output_shape = list(curr_node["forge_shape"])
    output_shape[0] = -1

    args["attr"] = {
        "shape": {
            "val": output_shape,
            "inp_pos": 1,
        }
    }

    return args


def populate_torch_cumsum_args(graph, nid, compiler_cfg):
    curr_node, args = _populate_torch_init_args(graph, nid)

    args["attr"] = {
        "dim": {
            "val": int(curr_node["attrs"]["axis"][0][0]),
            "inp_pos": 1,
        }
    }

    return args


def populate_torch_log_softmax_args(graph, nid, compiler_cfg):
    curr_node, args = _populate_torch_init_args(graph, nid)

    args["attr"] = {
        "dim": {
            "val": int(curr_node["attrs"]["axis"][0][0]),
            "inp_pos": 1,
        }
    }

    return args


def populate_torch_softmax_args(graph, nid, compiler_cfg):
    curr_node, args = _populate_torch_init_args(graph, nid)

    args["attr"] = {
        "dim": {
            "val": int(curr_node["attrs"]["axis"][0][0]),
            "inp_pos": 1,
        }
    }

    return args


def populate_torch_squeeze_args(graph, nid, compiler_cfg):
    curr_node, args = _populate_torch_init_args(graph, nid)

    assert len(curr_node["attrs"]["axis"][0][0]) == 1, "Currently support only single axis for squeeze"

    args["attr"] = {
        "dim": {
            "val": int(curr_node["attrs"]["axis"][0][0]),
            "inp_pos": 1,
        }
    }

    return args


def populate_torch_scatter_add_args(graph, nid, compiler_cfg):
    curr_node, args = _populate_torch_init_args(graph, nid)

    assert curr_node["attrs"]["reduction"][0][0] == "add", "TODO Add other scatter elements reductions"
    args["attr"] = {
        "dim": {
            "val": int(curr_node["attrs"]["axis"][0][0]),
            "inp_pos": 1,
        }
    }

    return args


def populate_torch_scatter_args(graph, nid, compiler_cfg):
    curr_node, args = _populate_torch_init_args(graph, nid)

    args["attr"] = {
        "dim": {
            "val": int(curr_node["attrs"]["axis"][0][0]),
            "inp_pos": 1,
        }
    }

    return args


def populate_torch_cast_args(graph, nid, compiler_cfg):
    curr_node, args = _populate_torch_init_args(graph, nid)

    dtype = curr_node["attrs"]["dtype"][0][0]
    if dtype == "uint1":
        dtype = "bool"

    args["attr"] = {
        "dtype": {
            "val": f"torch.{dtype}",
            "inp_pos": 1,
        }
    }
    args["inplace"] = True

    return args


def populate_torch_transpose_args(graph, nid, compiler_cfg):
    curr_node, args = _populate_torch_init_args(graph, nid)

    # Handle TVM axes stile for PyTorch case. More precisely,
    # TVM defines new operand positions as axes, while PyTorch
    # requires 2 indexes which defines which dimensions should
    # be transposed.
    #
    # E.g.
    # [0, 2, 1, 3] => [1, 2]
    changed_axes = []
    axes = [int(axis) for axis in curr_node["attrs"]["axes"][0]]
    for i, axis in enumerate(axes):
        if i != axis:
            changed_axes.append(str(i))
    curr_node["attrs"]["axes"][0] = changed_axes

    assert len(curr_node["attrs"]["axes"][0]) == 2, "Pytorch Transpose only supports 2 dimensions"

    args["attr"] = {
        "dim0": {
            "val": int(curr_node["attrs"]["axes"][0][0]),
            "inp_pos": 1,
        },
        "dim1": {
            "val": int(curr_node["attrs"]["axes"][0][1]),
            "inp_pos": 2,
        },
    }

    return args


def populate_torch_sum_args(graph, nid, compiler_cfg):
    curr_node, args = _populate_torch_init_args(graph, nid)

    dim = int(curr_node["attrs"]["axis"][0][0])
    keepdims = bool(curr_node["attrs"]["keepdims"][0][0])
    args["attr"] = {"dim": {"val": dim, "inp_pos": 1}, "keepdims": {"val": keepdims, "inp_pos": 2}}

    return args


def populate_torch_argmax_args(graph, nid, compiler_cfg):
    curr_node, args = _populate_torch_init_args(graph, nid)

    args["attr"] = {
        "dim": {
            "val": int(curr_node["attrs"]["axis"][0][0]),
            "inp_pos": 1,
        },
        "keepdims": {
            "val": bool(curr_node["attrs"]["keepdims"][0][0]),
            "inp_pos": 2,
        },
    }

    return args


def populate_torch_argwhere_args(graph, nid, compiler_cfg):
    curr_node, args = _populate_torch_init_args(graph, nid)

    # args['attr'] = {
    #     "as_tuple": {
    #         "val": True,
    #         "inp_pos": 2,
    #         "as_named": True,
    #     },
    # }

    return args


def populate_torch_reduce_max_args(graph, nid, compiler_cfg):
    curr_node, args = _populate_torch_init_args(graph, nid)

    args["attr"] = {
        "dim": {
            "val": int(curr_node["attrs"]["axis"][0][0]),
            "inp_pos": 1,
        },
        "keepdims": {
            "val": bool(curr_node["attrs"]["keepdims"][0][0]),
            "inp_pos": 2,
        },
    }

    return args


def populate_torch_concat_args(graph, nid, compiler_cfg):
    curr_node, args = _populate_torch_init_args(graph, nid)

    # Determine dim
    dim = None
    act_shape = graph["nodes"][curr_node["inputs"][0][0]]["forge_shape"]
    curr_node_shape = curr_node["forge_shape"]
    for dim, (i, o) in enumerate(zip(act_shape, curr_node_shape)):
        if i != o:
            dim = int(dim - len(act_shape))
            break
    assert dim, "Could not find concatenate axis"

    args["attr"] = {
        "dim": {
            "val": dim,
            "inp_pos": 1,
        }
    }

    return args


def populate_torch_stack_args(graph, nid, compiler_cfg):
    curr_node, args = _populate_torch_init_args(graph, nid)

    args["attr"] = {
        "dim": {
            "val": int(curr_node["attrs"]["axis"][0][0]),
            "inp_pos": 1,
        },
    }

    return args


def populate_torch_tile_args(graph, nid, compiler_cfg):
    curr_node, args = _populate_torch_init_args(graph, nid)
    args["attr"] = {
        "reps": {
            "val": [int(reps) for reps in curr_node["attrs"]["reps"][0]],
            "inp_pos": 1,
        },
    }

    return args


def populate_torch_layernorm_args(graph, nid, compiler_cfg):
    curr_node, args = _populate_torch_init_args(graph, nid)

    epsilon = float(curr_node["attrs"]["epsilon"][0][0])
    epsilon = round(epsilon, 10)
    input_shape = curr_node["attrs"]["shape"][0][0]
    dim = int(curr_node["attrs"]["axis"][0][0])
    normalized_shape = input_shape[dim]
    args["attr"] = {
        "normalized_shape": {
            "val": (normalized_shape,),
            "inp_pos": 1,
        },
        "epsilon": {
            "val": epsilon,
            "inp_pos": 4,
        },
    }

    return args


def populate_torch_dropout_args(graph, nid, training):
    curr_node, args = _populate_torch_init_args(graph, nid)

    args["attr"] = {
        "training": {
            "val": training,
            "inp_pos": 2,
        },
    }
    return args


def _populate_torch_init_args(graph, nid):
    curr_node = graph["nodes"][nid]

    args = {"inp": [], "attr": {}, "inplace": False}
    for i in range(0, int(curr_node["attrs"]["num_inputs"])):
        args["inp"].append(graph["nodes"][curr_node["inputs"][i][0]]["forge_name"])

    return curr_node, args


tvm_to_pytorch_op_map = {
    "abs": "abs",
    "add": "add",
    "all": "all",
    "argmax": "argmax",
    "argwhere": "argwhere",
    "broadcast_to_like": "broadcast_to_like",
    "broadcast_to": "broadcast_to",
    "cast": "cast",
    "concatenate": "concatenate",
    "const": "const",
    "cumsum": "cumsum",
    "embedding": "embedding",
    "equal": "equal",
    "exp": "exp",
    "floor": "floor",
    "greater_equal": "greater_equal",
    "identity": "identity",
    "less_equal": "less_equal",
    "less": "less",
    "logical_and": "logical_and",
    "logical_not": "logical_not",
    "max": "reduce_max",
    "maximum": "maximum",
    "minimum": "minimum",
    "multiply": "multiply",
    "nn.batch_matmul": "matmul",
    "nn.dense": "linear",
    "nn.log_softmax": "log_softmax",
    "nn.matmul": "matmul",
    "nn.softmax": "softmax",
    "not_equal": "not_equal",
    "power": "power",
    "forge_cpudevice.adv_index": "adv_index",
    "forge_cpudevice.concatenate": "concatenate",
    "reciprocal": "reciprocal",
    "reshape": "reshape",
    "scatter_elements": "scatter_add",
    "scatter": "scatter",
    "sigmoid": "sigmoid",
    "sign": "sign",
    "sqrt": "sqrt",
    "squeeze": "squeeze",
    "stack": "stack",
    "strided_slice": "index_select",
    "subtract": "subtract",
    "sum": "sum",
    "take": "embedding",
    "tile": "tile",
    "transpose": "transpose",
    # "take"                        : "take",
    "where": "where",
    "layernorm": "layernorm",
    "forge_cpudevice.dropout": "dropout",
}

pytorch_op_to_function_name = {
    "abs": "torch.abs",
    "add": "torch.add",
    "adv_index": "torch.index_select",
    "all": "torch.all",
    "argmax": "torch.argmax",
    "argwhere": "torch.nonzero",
    "broadcast_to_like": "torch.broadcast_to_like",
    "broadcast_to": "torch.broadcast_to",
    "cast": "to",
    "concatenate": "torch.cat",
    "const": "torch.Tensor",
    "cumsum": "torch.cumsum",
    "embedding": "torch.embedding",
    "equal": "torch.eq",
    "exp": "torch.exp",
    "floor": "torch.floor",
    "greater_equal": "torch.ge",
    "identity": "torch.nn.Identity()",
    "index_select": "torch.index_select",
    "less_equal": "torch.le",
    "less": "torch.less",
    "linear": "torch.nn.functional.linear",
    "log_softmax": "torch.nn.functional.log_softmax",
    "logical_and": "torch.logical_and",
    "logical_not": "torch.logical_not",
    "matmul": "torch.matmul",
    "maximum": "torch.maximum",
    "minimum": "torch.minimum",
    "multiply": "torch.multiply",
    "not_equal": "torch.not_equal",
    "power": "torch.pow",
    "reciprocal": "torch.reciprocal",
    "reduce_max": "torch.max",
    "repeat": "torch.Tensor.repeat",
    "reshape": "torch.reshape",
    "scatter_add": "torch.scatter_add",
    "scatter": "torch.scatter",
    "sigmoid": "torch.sigmoid",
    "sign": "torch.sign",
    "softmax": "torch.nn.functional.softmax",
    "sqrt": "torch.sqrt",
    "squeeze": "torch.squeeze",
    "stack": "torch.stack",
    "subtract": "torch.subtract",
    "sum": "torch.sum",
    "tile": "torch.Tensor.repeat",
    "transpose": "torch.transpose",
    # "take"                          : "torch.take",
    "where": "torch.where",
    "layernorm": "torch.nn.functional.layer_norm",
    "dropout": "torch.nn.functional.dropout",
}

pytorch_ops_needing_arguments = {
    "adv_index": populate_torch_adv_index_args,
    "all": populate_torch_all_to_args,
    "argmax": populate_torch_argmax_args,
    "argwhere": populate_torch_argwhere_args,
    "broadcast_to": populate_torch_broadcast_to_args,
    "cast": populate_torch_cast_args,
    "concatenate": populate_torch_concat_args,
    "cumsum": populate_torch_cumsum_args,
    "index_select": populate_torch_index_select_args,
    "log_softmax": populate_torch_log_softmax_args,
    "reduce_max": populate_torch_reduce_max_args,
    "reshape": populate_torch_reshape_args,
    "scatter_add": populate_torch_scatter_add_args,
    "scatter": populate_torch_scatter_args,
    "softmax": populate_torch_softmax_args,
    "squeeze": populate_torch_squeeze_args,
    "stack": populate_torch_stack_args,
    "sum": populate_torch_sum_args,
    "tile": populate_torch_tile_args,
    "transpose": populate_torch_transpose_args,
    # "power"                         : populate_torch_power_args,
    "layernorm": populate_torch_layernorm_args,
    "dropout": populate_torch_dropout_args,
}


def populate_conv2d_args(graph, nid, compiler_cfg):
    args = []
    node = graph["nodes"][nid]
    strides = [int(stride) for stride in node["attrs"]["strides"][0]]
    args.append(
        (
            "stride",
            f"{strides}",
        )
    )

    padding = [int(padding) for padding in node["attrs"]["padding"][0]]
    # Retaining the Padding format for Forge Conv2d Pad Format (Top,Left,Bottom,Right)
    args.append(
        (
            "padding",
            f"{padding}",
        )
    )

    dilation = [int(dilation) for dilation in node["attrs"]["dilation"][0]]
    assert all([dim == dilation[0] for dim in dilation])
    args.append(
        (
            "dilation",
            f"{dilation[0]}",
        )
    )

    groups = int(node["attrs"]["groups"][0][0])
    args.append(
        (
            "groups",
            f"{groups}",
        )
    )

    channel_last = int(node["attrs"]["data_layout"][0][0] == "NHWC")
    args.append(("channel_last", f"{channel_last}"))

    return args


def populate_conv3d_args(graph, nid, compiler_cfg):
    args = []
    node = graph["nodes"][nid]
    strides = [int(stride) for stride in node["attrs"]["strides"][0]]
    args.append(
        (
            "stride",
            f"{strides}",
        )
    )

    padding = [int(padding) for padding in node["attrs"]["padding"][0]]
    # TVM has padding [depth_first, top, left, depth_last, bottom, right]
    # Convert to [left right top bottom depth_first depth_last]
    reordered_padding = [padding[2], padding[5], padding[1], padding[4], padding[0], padding[3]]
    args.append(
        (
            "padding",
            f"{reordered_padding}",
        )
    )

    dilation = [int(dilation) for dilation in node["attrs"]["dilation"][0]]
    assert all([dim == dilation[0] for dim in dilation])
    args.append(
        (
            "dilation",
            f"{dilation[0]}",
        )
    )

    groups = int(node["attrs"]["groups"][0][0])
    args.append(
        (
            "groups",
            f"{groups}",
        )
    )

    channel_last = int(node["attrs"]["data_layout"][0][0] == "NHWC")
    args.append(("channel_last", f"{channel_last}"))

    return args


def populate_cumsum_args(graph, nid, compiler_cfg):
    args = []
    node = graph["nodes"][nid]

    axis = node["attrs"]["axis"][0][0]
    args.append(
        (
            "dim",
            f"{axis}",
        )
    )
    return args


def populate_conv2d_transpose_args(graph, nid, compiler_cfg):
    args = []
    node = graph["nodes"][nid]
    strides = [int(stride) for stride in node["attrs"]["strides"][0]]
    assert all([stride == strides[0] for stride in strides])
    args.append(
        (
            "stride",
            f"{strides[0]}",
        )
    )

    padding = [int(padding) for padding in node["attrs"]["padding"][0]]
    if len(set(padding)) == 1:
        # Uniform padding
        args.append(
            (
                "padding",
                f"{padding[0]}",
            )
        )
    else:
        # Tuple padding
        args.append(
            (
                "padding",
                f"{tuple(padding)}",
            )
        )

    dilation = [int(dilation) for dilation in node["attrs"]["dilation"][0]]
    assert all([dim == dilation[0] for dim in dilation])
    assert all([x == 1 for x in dilation]), "Only supports dilation of 1"
    args.append(
        (
            "dilation",
            f"{dilation[0]}",
        )
    )

    in_channel = None
    for input_ in node["inputs"]:
        input_nid = input_[0]
        input_node = graph["nodes"][input_nid]
        if input_node["op"] == "parameter" and input_node["name"].endswith("weight"):
            in_channel = input_node["attrs"]["shape"][0][0][0]
            break

    groups = int(node["attrs"]["groups"][0][0])
    assert groups == 1 or (in_channel is not None and groups == in_channel), "Only supports group of 1 or in_channel"
    args.append(
        (
            "groups",
            f"{groups}",
        )
    )

    kernel_size = [int(kernel) for kernel in node["attrs"]["kernel_size"][0]]
    channel_last = int(node["attrs"]["data_layout"][0][0] == "NHWC")
    args.append(("channel_last", f"{channel_last}"))

    output_padding = [int(opad) for opad in node["attrs"]["output_padding"][0]]
    args.append(("output_padding", f"{output_padding}"))

    return args


def populate_argmax_args(graph, nid, compiler_cfg):
    node = graph["nodes"][nid]

    dim = int(node["attrs"]["axis"][0][0])
    if dim >= 0:
        dim -= len(list(graph["nodes"][nid]["forge_shape"]))

    args = [
        ("dim", f"{dim}"),
    ]
    return args


def populate_avgpool3d_args(graph, nid, compiler_cfg):
    node = graph["nodes"][nid]
    args = []

    kernel_size = [int(pool_size) for pool_size in node["attrs"]["pool_size"][0]]
    args.append(
        (
            "kernel_size",
            f"{kernel_size}",
        )
    )

    strides = [int(stride) for stride in node["attrs"]["strides"][0]]
    args.append(
        (
            "stride",
            f"{strides}",
        )
    )

    padding = [int(padding) for padding in node["attrs"]["padding"][0]]
    # TVM has padding [depth_first, top, left, depth_last, bottom, right]
    # Convert to [left right top bottom depth_first depth_last]
    reordered_padding = [padding[2], padding[5], padding[1], padding[4], padding[0], padding[3]]

    args.append(
        (
            "padding",
            f"{reordered_padding}",
        )
    )

    ceil_mode = int(node["attrs"]["ceil_mode"][0][0])  # 1 for True
    ceil_mode = "True" if ceil_mode == 1 else "False"
    args.append(
        (
            "ceil_mode",
            f"{ceil_mode}",
        )
    )

    count_include_pad = int(node["attrs"]["count_include_pad"][0][0])
    count_include_pad = "True" if count_include_pad == 1 else "False"
    args.append(("count_include_pad", count_include_pad))

    channel_last = int(node["attrs"]["layout"][0][0] == "NDHWC")
    args.append(("channel_last", f"{channel_last}"))

    return args


def populate_avgpool2d_args(graph, nid, compiler_cfg):
    node = graph["nodes"][nid]
    args = []

    kernel_size = [int(pool_size) for pool_size in node["attrs"]["pool_size"][0]]
    args.append(
        (
            "kernel_size",
            f"{kernel_size}",
        )
    )

    strides = [int(stride) for stride in node["attrs"]["strides"][0]]
    args.append(
        (
            "stride",
            f"{strides}",
        )
    )

    padding = [int(padding) for padding in node["attrs"]["padding"][0]]
    # TVM has padding [top, left, bottom, right]
    # Convert to [left right top bottom]
    reordered_padding = [
        padding[1],
        padding[3],
        padding[0],
        padding[2],
    ]
    args.append(
        (
            "padding",
            f"{reordered_padding}",
        )
    )

    # dilation = [int(dilate) for dilate in node["attrs"]["dilation"][0]]
    # attrs.append(dilation[0])

    ceil_mode = int(node["attrs"]["ceil_mode"][0][0])  # 1 for True
    ceil_mode = "True" if ceil_mode == 1 else "False"
    args.append(
        (
            "ceil_mode",
            f"{ceil_mode}",
        )
    )

    count_include_pad = int(node["attrs"]["count_include_pad"][0][0])
    count_include_pad = "True" if count_include_pad == 1 else "False"
    args.append(("count_include_pad", count_include_pad))

    channel_last = int(node["attrs"]["layout"][0][0] == "NHWC")
    args.append(("channel_last", f"{channel_last}"))

    return args


def populate_avgpool1d_args(graph, nid, compiler_cfg):
    node = graph["nodes"][nid]
    args = []

    kernel_size = [int(pool_size) for pool_size in node["attrs"]["pool_size"][0]]
    args.append(
        (
            "kernel_size",
            f"{kernel_size}",
        )
    )

    strides = [int(stride) for stride in node["attrs"]["strides"][0]]
    args.append(
        (
            "stride",
            f"{strides}",
        )
    )

    padding = [int(padding) for padding in node["attrs"]["padding"][0]]
    args.append(
        (
            "padding",
            f"{padding}",
        )
    )

    ceil_mode = int(node["attrs"]["ceil_mode"][0][0])  # 1 for True
    ceil_mode = "True" if ceil_mode == 1 else "False"
    args.append(
        (
            "ceil_mode",
            f"{ceil_mode}",
        )
    )

    count_include_pad = int(node["attrs"]["count_include_pad"][0][0])
    count_include_pad = "True" if count_include_pad == 1 else "False"
    args.append(("count_include_pad", count_include_pad))
    return args


def populate_maxpool1d_args(graph, nid, compiler_cfg):
    args = []
    node = graph["nodes"][nid]

    kernel_size = [int(pool_size) for pool_size in node["attrs"]["pool_size"][0]]
    assert len(kernel_size) == 1
    args.append(
        (
            "kernel_size",
            f"{kernel_size[0]}",
        )
    )

    strides = [int(stride) for stride in node["attrs"]["strides"][0]]
    assert len(strides) == 1
    args.append(
        (
            "stride",
            f"{strides[0]}",
        )
    )

    padding = [int(padding) for padding in node["attrs"]["padding"][0]]
    assert all([p == padding[0] for p in padding])
    args.append(
        (
            "padding",
            f"{padding[0]}",
        )
    )

    dilation = [int(dilation) for dilation in node["attrs"]["dilation"][0]]
    assert len(dilation) == 1
    args.append(
        (
            "dilation",
            f"{dilation[0]}",
        )
    )

    ceil_mode = int(node["attrs"]["ceil_mode"][0][0])
    ceil_mode = "True" if ceil_mode == 1 else "False"
    args.append(
        (
            "ceil_mode",
            f"{ceil_mode}",
        )
    )

    return args


def populate_maxpool2d_args(graph, nid, compiler_cfg):
    args = []
    node = graph["nodes"][nid]

    kernel_size = [int(pool_size) for pool_size in node["attrs"]["pool_size"][0]]
    assert all([dim == kernel_size[0] for dim in kernel_size])
    args.append(
        (
            "kernel_size",
            f"{kernel_size[0]}",
        )
    )

    strides = [int(stride) for stride in node["attrs"]["strides"][0]]
    assert all([stride == strides[0] for stride in strides])
    args.append(
        (
            "stride",
            f"{strides[0]}",
        )
    )

    padding = [int(padding) for padding in node["attrs"]["padding"][0]]
    # TVM has padding [top, left, bottom, right]
    # Convert to [left right top bottom]
    reordered_padding = [
        padding[1],
        padding[3],
        padding[0],
        padding[2],
    ]
    args.append(
        (
            "padding",
            f"{reordered_padding}",
        )
    )

    dilation = [int(dilation) for dilation in node["attrs"]["dilation"][0]]
    assert all([dim == dilation[0] for dim in dilation])
    args.append(
        (
            "dilation",
            f"{dilation[0]}",
        )
    )

    ceil_mode = int(node["attrs"]["ceil_mode"][0][0])
    ceil_mode = "True" if ceil_mode == 1 else "False"
    args.append(
        (
            "ceil_mode",
            f"{ceil_mode}",
        )
    )

    channel_last = int(node["attrs"]["layout"][0][0] == "NHWC")
    args.append(("channel_last", f"{channel_last}"))

    return args


def populate_maxpool3d_args(graph, nid, compiler_cfg):
    args = []
    node = graph["nodes"][nid]

    kernel_size = [int(pool_size) for pool_size in node["attrs"]["pool_size"][0]]
    assert all([dim == kernel_size[0] for dim in kernel_size])
    args.append(
        (
            "kernel_size",
            f"{kernel_size[0]}",
        )
    )

    strides = [int(stride) for stride in node["attrs"]["strides"][0]]
    assert all([stride == strides[0] for stride in strides])
    args.append(
        (
            "stride",
            f"{strides[0]}",
        )
    )

    padding = [int(padding) for padding in node["attrs"]["padding"][0]]
    # TVM has padding [depth_first, top, left, depth_last, bottom, right]
    # Convert to [left right top bottom depth_first depth_last]
    reordered_padding = [padding[2], padding[5], padding[1], padding[4], padding[0], padding[3]]
    args.append(
        (
            "padding",
            f"{reordered_padding}",
        )
    )

    dilation = [int(dilation) for dilation in node["attrs"]["dilation"][0]]
    assert all([dim == dilation[0] for dim in dilation])
    args.append(
        (
            "dilation",
            f"{dilation[0]}",
        )
    )

    ceil_mode = int(node["attrs"]["ceil_mode"][0][0])
    ceil_mode = "True" if ceil_mode == 1 else "False"
    args.append(
        (
            "ceil_mode",
            f"{ceil_mode}",
        )
    )

    channel_last = int(node["attrs"]["layout"][0][0] == "NHWC")
    args.append(("channel_last", f"{channel_last}"))

    return args


def populate_vstack_args(graph, nid, compiler_cfg):
    node = graph["nodes"][nid]
    output_shape = node["attrs"]["shape"][0][0]

    assert int(node["attrs"]["num_inputs"]) == 1
    input_nid = node["inputs"][0][0]
    input_shape = graph["nodes"][input_nid]["attrs"]["shape"][0][0]

    slice_size = input_shape[-3] // output_shape[-3]
    args = [("slices", f"{slice_size}")]
    return args


def populate_unsqueeze_args(graph, nid, compiler_cfg):
    dim = graph["nodes"][nid]["attrs"]["axis"][0][0]
    args = [("dim", f"{dim}")]
    return args


def populate_squeeze_args(graph, nid, compiler_cfg):
    dim = graph["nodes"][nid]["attrs"]["axis"][0][0]
    args = [("dim", f"{dim}")]
    return args


def populate_vslice_args(graph, nid, compiler_cfg):
    node = graph["nodes"][nid]
    output_shape = node["attrs"]["shape"][0][0]

    assert int(node["attrs"]["num_inputs"]) == 1
    input_nid = node["inputs"][0][0]
    input_shape = graph["nodes"][input_nid]["attrs"]["shape"][0][0]

    slice_size = output_shape[-3] // input_shape[-3]
    args = [("slices", f"{slice_size}")]
    return args


def populate_hslice_args(graph, nid, compiler_cfg):
    slices = graph["nodes"][nid]["forge_shape"][-3]

    args = [
        ("slices", f"{slices}"),
    ]
    return args


def populate_hstack_args(graph, nid, compiler_cfg):
    node = graph["nodes"][nid]

    assert int(node["attrs"]["num_inputs"]) == 1
    input_nid = node["inputs"][0][0]
    input_shape = graph["nodes"][input_nid]["attrs"]["shape"][0][0]

    args = [
        ("slices", f"{input_shape[-3]}"),
    ]
    return args


def populate_index_args(graph, nid, compiler_cfg):
    node = graph["nodes"][nid]
    strides = [int(strides) for strides in node["attrs"]["strides"][0]]
    begin = [int(begin) for begin in node["attrs"]["begin"][0]]
    end = [int(e) for e in node["attrs"]["end"][0]]

    assert len(strides) == 1 and len(begin) == 1 and len(end) == 1, "Strided slice should be on a single axis"
    assert int(node["attrs"]["num_inputs"]) == 1

    assert len(list(node["attrs"]["axes"][0])) == 1, "Select can only have 1 axis"
    dim = int(node["attrs"]["axes"][0][0])
    input_nid = node["inputs"][0][0]
    input_shape = graph["nodes"][input_nid]["attrs"]["shape"][0][0]

    # Use negative indexing
    if dim >= 0:
        dim -= len(input_shape)

    if end[0] == (2**31 - 1):  # Max int32 - To the end from TVM way of processing data
        end[0] = node["attrs"]["shape"][0][0][dim]

    args = []
    args.append(
        (
            "dim",
            f"{dim}",
        )
    )
    args.append(
        (
            "start",
            f"{begin[0]}",
        )
    )
    args.append(
        (
            "stop",
            f"{end[0]}",
        )
    )
    args.append(
        (
            "stride",
            f"{strides[0]}",
        )
    )
    return args


def populate_broadcast_args(graph, nid, compiler_cfg):
    node = graph["nodes"][nid]
    input_nid = node["inputs"][0][0]
    input_shape = graph["nodes"][input_nid]["attrs"]["shape"][0][0]
    output_shape = node["attrs"]["shape"][0][0]

    dim = 0
    shape = output_shape[dim]
    for i, (inp_dim, out_dim) in enumerate(zip(input_shape, output_shape)):
        if inp_dim == out_dim:
            continue

        dim = i
        shape = out_dim
        input_shape[i] = out_dim
        assert input_shape == output_shape, "Forge broadcast only supports 1 dim"

    dim = dim - len(input_shape)
    args = []
    args.append(
        (
            "dim",
            f"{dim}",
        )
    )
    args.append(
        (
            "shape",
            f"{shape}",
        )
    )
    return args


def populate_reduce_args(graph, nid, compiler_cfg):
    node = graph["nodes"][nid]
    dim = int(node["attrs"]["axis"][0][0])
    assert len(node["attrs"]["axis"][0]) == 1, "Forge only supports reduce with a single axis"

    keep_dim = int(node["attrs"]["keepdims"][0][0])

    input_nid = node["inputs"][0][0]
    input_shape = graph["nodes"][input_nid]["attrs"]["shape"][0][0]

    if dim >= 0:
        dim -= len(input_shape)

    args = [("dim", f"{dim}"), ("keep_dim", f"{bool(keep_dim)}")]
    return args


def populate_select_args(graph, nid, compiler_cfg):
    args = []
    node = graph["nodes"][nid]

    assert int(node["attrs"]["num_inputs"]) == 1
    input_nid = node["inputs"][0][0]
    input_shape = graph["nodes"][input_nid]["attrs"]["shape"][0][0]

    begin = [int(x) for x in node["attrs"]["begin"][0]]
    end = [int(x) for x in node["attrs"]["end"][0]]
    strides = [int(x) for x in node["attrs"]["strides"][0]]

    assert end[0] > begin[0], "Select end must be bigger than begin"
    assert len(list(node["attrs"]["axes"][0])) == 1, "Select can only have 1 axis"
    dim = int(node["attrs"]["axes"][0][0])

    assert dim is not None
    if dim >= 0:
        dim -= len(input_shape)

    assert int(input_shape[dim]) % int(strides[0]) == 0, "Shape must be divisible by stride"
    select_stride = int(input_shape[dim]) // int(strides[0])
    args.append(
        (
            "dim",
            f"{dim}",
        )
    )
    args.append(
        (
            "index",
            f"({begin[0]}, {end[0]})",
        )
    )
    args.append(
        (
            "stride",
            f"{select_stride}",
        )
    )
    return args


def populate_softmax_args(graph, nid, compiler_cfg):
    node = graph["nodes"][nid]
    dim = int(node["attrs"]["axis"][0][0])
    args = [("dim", f"{dim}")]
    return args


def populate_layernorm_args(graph, nid, compiler_cfg):
    node = graph["nodes"][nid]

    epsilon = float(node["attrs"]["epsilon"][0][0])
    epsilon = round(epsilon, 10)

    input_nid = node["inputs"][0][0]
    input_shape = graph["nodes"][input_nid]["attrs"]["shape"][0][0]

    dim = int(node["attrs"]["axis"][0][0])
    if dim > 0:
        dim = dim - len(input_shape)
    args = []
    args.append(("dim", f"{dim}"))
    args.append(("epsilon", f"{epsilon}"))

    return args


def populate_cast_args(graph, nid, compiler_cfg):
    node = graph["nodes"][nid]
    args = []
    dtype = node["attrs"]["dtype"][0][0]
    args.append(("dtype", pytorch_df_from_str(dtype, node["forge_name"])))
    return args


def populate_transpose_args(graph, nid, compiler_cfg):
    node = graph["nodes"][nid]
    axes = [int(axis) for axis in node["attrs"]["axes"][0]]
    transpose_shape = list(graph["nodes"][nid]["forge_shape"])

    assert int(node["attrs"]["num_inputs"]) == 1

    for i, axis in enumerate(axes):
        if axis < 0:
            axes[i] += len(transpose_shape)

    node["attrs"]["axes"] = axes

    transpose_axes = []
    for idx, axis in enumerate(axes):
        if axis != idx:
            transpose_axes.insert(0, axis)

    # Tmp. Needs to be removed after full Jax Bert support
    if len(transpose_axes) == 0:
        transpose_axes = axes

    assert len(transpose_axes) == 2, "only single axis transpose supported at this time, decompose in tvm"

    transpose_axes = [axis - len(transpose_shape) for axis in transpose_axes]

    args = []
    args.append(("dim0", f"{transpose_axes[0]}"))
    args.append(("dim1", f"{transpose_axes[1]}"))

    return args


def populate_reshape_args(graph, nid, compiler_cfg):
    output_shape = graph["nodes"][nid]["forge_shape"]
    args = []
    args.append(("shape", f"{output_shape}"))
    return args


def populate_concatenate_args(graph, nid, compiler_cfg):
    node = graph["nodes"][nid]

    forge_shape = node["forge_shape"]
    concat_axis = int(node["attrs"]["axis"][0][0])
    if concat_axis >= 0:
        concat_axis -= len(forge_shape)

    args = [
        ("axis", f"{concat_axis}"),
    ]
    return args


def populate_repeat_args(graph, nid, compiler_cfg):
    node = graph["nodes"][nid]

    forge_shape = node["forge_shape"]
    reps = list(map(int, node["attrs"]["reps"][0]))
    args = [("repeats", f"{reps}")]
    return args


def populate_repeat_interleave_args(graph, nid, compiler_cfg):
    node = graph["nodes"][nid]

    repeats = int(node["attrs"]["repeats"][0][0])
    dim = int(node["attrs"]["axis"][0][0])

    args = [("repeats", f"{repeats}"), ("dim", f"{dim}")]
    return args


def populate_stack_args(graph, nid, compiler_cfg):
    node = graph["nodes"][nid]

    forge_shape = node["forge_shape"]
    stack_axis = int(node["attrs"]["axis"][0][0])
    if stack_axis >= 0:
        stack_axis -= len(forge_shape)

    args = [
        ("axis", f"{stack_axis}"),
    ]
    return args


def populate_clip_transpose_args(graph, nid, compiler_cfg):
    args = []
    node = graph["nodes"][nid]
    min = float(node["attrs"]["a_min"][0][0])
    max = float(node["attrs"]["a_max"][0][0])

    if min == float("inf"):
        min = "float('inf')"

    if max == float("inf"):
        max = "float('inf')"

    args.append(("min", f"{min}"))
    args.append(("max", f"{max}"))
    return args


def populate_pad_args(graph, nid, compiler_cfg):
    args = []
    node = graph["nodes"][nid]
    pad_width = [int(x) for x in node["attrs"]["pad_width"][0]]
    shape = node["attrs"]["shape"][0][0]
    channel_last = False

    mode = node["attrs"]["pad_mode"][0][0]
    assert mode in ["constant", "edge", "reflect"], "Forge pad only support constant/replicate/reflect padding for now"
    if len(shape) > 2:
        # Forge Pad only supports padding on last 2 dims
        assert len(pad_width) == len(shape) * 2
        assert all([x == 0 for x in pad_width[0:-6]]), "Forge Pad does not support padding on W dim"
        assert all([x == 0 for x in pad_width[-6:-4]]) or all(
            [x == 0 for x in pad_width[-2:]]
        ), "Forge only support Z dim padding for channel-last inputs"
        if any([x != 0 for x in pad_width[-6:-4]]):
            pad_width = pad_width[-6:-2]
            channel_last = True
        else:
            pad_width = pad_width[-4:]

    # TVM nn.pad axis start from the last axis, need to swap
    pad_width_by_axis = [pad_width[x : x + 2] for x in range(0, len(pad_width), 2)]
    pad_width_by_axis.reverse()
    pad_width_final = [item for axis in pad_width_by_axis for item in axis]

    if len(pad_width_final) == 2:
        args.append(
            (
                "pad",
                f"({pad_width_final[0]}, {pad_width_final[1]})",
            )
        )
    elif len(pad_width_final) == 4:
        args.append(
            (
                "pad",
                f"({pad_width_final[0]}, {pad_width_final[1]}, {pad_width_final[2]}, {pad_width_final[3]})",
            )
        )
    else:
        assert False

    tvm_pad_mode_to_forge_mode = {
        "constant": "constant",
        "edge": "replicate",
        "reflect": "reflect",
    }

    args.append(
        (
            "mode",
            f'"{tvm_pad_mode_to_forge_mode[mode]}"',
        )
    )
    args.append(
        (
            "channel_last",
            f"{channel_last}",
        )
    )

    return args


def populate_resize2d_args(graph, nid, compiler_cfg):
    args = []
    node = graph["nodes"][nid]

    sizes = [int(x) for x in node["attrs"]["size"][0]]
    assert len(sizes) == 2
    method = node["attrs"]["method"][0][0]

    assert (
        method == "nearest_neighbor" or method == "linear" or method == "bilinear"
    ), "Only support nearest neighbor and linear for now"
    assert int(node["attrs"]["num_inputs"]) == 1
    input_nid = node["inputs"][0][0]
    input_shape = graph["nodes"][input_nid]["attrs"]["shape"][0][0]

    args.append(
        (
            "sizes",
            f"[{sizes[0]}, {sizes[1]}]",
        )
    )
    args.append(
        (
            "method",
            f'"{method}"',
        )
    )

    coordinate_transform_mode = node["attrs"]["coordinate_transformation_mode"][0][0]
    align_corners = "True" if coordinate_transform_mode == "align_corners" else "False"
    args.append(
        (
            "align_corners",
            f"{align_corners}",
        )
    )

    channel_last = int(node["attrs"]["layout"][0][0] == "NHWC")
    args.append(("channel_last", f"{channel_last}"))

    return args


def populate_resize3d_args(graph, nid, compiler_cfg):
    args = []
    node = graph["nodes"][nid]

    sizes = [int(x) for x in node["attrs"]["size"][0]]
    assert len(sizes) == 3
    method = node["attrs"]["method"][0][0]

    assert (
        method == "nearest_neighbor" or method == "linear" or method == "bilinear"
    ), "Only support nearest neighbor and linear for now"
    assert int(node["attrs"]["num_inputs"]) == 1
    input_nid = node["inputs"][0][0]
    input_shape = graph["nodes"][input_nid]["attrs"]["shape"][0][0]

    args.append(
        (
            "sizes",
            f"[{sizes[0]}, {sizes[1]}, {sizes[2]}]",
        )
    )
    args.append(
        (
            "method",
            f'"{method}"',
        )
    )

    coordinate_transform_mode = node["attrs"]["coordinate_transformation_mode"][0][0]
    align_corners = "True" if coordinate_transform_mode == "align_corners" else "False"
    args.append(
        (
            "align_corners",
            f"{align_corners}",
        )
    )

    channel_last = int(node["attrs"]["layout"][0][0] == "NHWC")
    args.append(("channel_last", f"{channel_last}"))

    return args


def populate_index_copy_args(graph, nid, compiler_cfg):
    dim = graph["nodes"][nid]["attrs"]["axis"][0][0]
    args = []
    args.append(("dim", f"{dim}"))
    return args


def populate_unsupported_args(graph, nid, compiler_cfg):
    node = graph["nodes"][nid]

    args = []
    op_type = node["name"]
    args.append(("op_type", f'"{op_type}"'))
    output_shape = node["forge_shape"]
    args.append(("output_shape", f"{output_shape}"))
    for k, v in node["attrs"].items():
        if k == "num_outputs" or k == "num_inputs" or k == "shape":
            continue
        while isinstance(v, list) and len(v) == 1:
            v = v[0]
        args.append((k, f'"{v}"'))
    return args


def populate_leaky_relu_args(graph, nid, compiler_cfg):
    args = []
    node = graph["nodes"][nid]

    alpha = node["attrs"]["alpha"][0][0]

    args.append(("alpha", alpha))

    return args


def populate_gelu_args(graph, nid, compiler_cfg):

    args = []
    node = graph["nodes"][nid]
    approx = node["attrs"]["approximate"][0][0]
    args.append(
        (
            "approximate",
            f'"{approx}"',
        )
    )

    return args


def populate_pixel_shuffle_args(graph, nid, compiler_cfg):
    args = []
    node = graph["nodes"][nid]

    upscale_factor = node["attrs"]["upscale_factor"][0][0]
    args.append(("upscale_factor", f"{upscale_factor}"))

    return args


def populate_prelu_args(graph, nid, compiler_cfg):
    args = []
    node = graph["nodes"][nid]
    axis = int(node["attrs"]["axis"][0][0])

    forge_shape = node["forge_shape"]
    if axis >= 0:
        axis -= len(forge_shape)
    args.append(
        (
            "axis",
            f'"{axis}"',
        )
    )


# def populate_dropout_args(graph, nid, training):
#     args = []
#     node = graph["nodes"][nid]

#     p = node["attrs"]["rate"][0][0]
#     args = (("p", p), ("training", str(training)))

#     return args


def populate_quantize_args(graph, nid, compiler_cfg):
    args = []
    node = graph["nodes"][nid]

    args.append(("out_dtype", "torch." + node["attrs"]["out_dtype"][0][0]))
    args.append(("axis", f"{int(node['attrs']['axis'][0][0])}"))
    return args


def populate_dequantize_args(graph, nid, compiler_cfg):
    args = []
    node = graph["nodes"][nid]
    args.append(("axis", f"{int(node['attrs']['axis'][0][0])}"))
    args.append(("out_dtype", "torch." + node["attrs"]["dtype"][0][0]))

    return args


def populate_requantize_args(graph, nid, compiler_cfg):
    args = []
    node = graph["nodes"][nid]
    args.append(("axis", f"{int(node['attrs']['axis'][0][0])}"))
    args.append(("out_dtype", "torch." + node["attrs"]["out_dtype"][0][0]))

    return args


# keep sorted
tvm_to_forge_op_map = {
    "abs": "abs",
    "add": "add",
    "floor_mod": "remainder",
    "argmax": "argmax",
    "broadcast_to": "broadcast",
    "cast": "cast",
    "clip": "clip",
    "concatenate": "concatenate",
    "cos": "cos",
    "cumsum": "cumsum",
    "embedding": "embedding",
    "equal": "equal",
    "exp": "exp",
    "gelu": "gelu",
    "greater_equal": "greater_equal",
    "greater": "greater",
    "identity": "identity",
    "image.resize2d": "resize2d",
    "image.resize3d": "resize3d",
    "layernorm": "layernorm",
    "less_equal": "less_equal",
    "less": "less",
    "log": "log",
    "logical_and": "logical_and",
    "logical_not": "logical_not",
    "max": "reduce_max",
    "maximum": "maximum",
    "mean": "reduce_avg",
    "minimum": "minimum",
    "multiply": "multiply",
    "nn.avg_pool1d": "avg_pool1d",
    "nn.avg_pool2d": "avg_pool2d",
    "nn.avg_pool3d": "avg_pool3d",
    "nn.batch_matmul": "matmul",
    "nn.conv2d_transpose": "conv2d_transpose",
    "nn.conv2d": "conv2d",
    "nn.conv3d": "conv3d",
    "nn.leaky_relu": "leaky_relu",
    "nn.log_softmax": "log_softmax",
    "nn.matmul": "matmul",
    "nn.max_pool1d": "max_pool1d",
    "nn.max_pool2d": "max_pool2d",
    "nn.max_pool3d": "max_pool3d",
    "nn.pad": "pad",
    "nn.relu": "relu",
    "nn.softmax": "softmax",
    "not_equal": "not_equal",
    "pixel_shuffle": "pixel_shuffle",
    "power": "power",
    "nn.prelu": "prelu",
    "forge.adv_index": "adv_index",
    "forge.forge_conv2d_transpose_with_bias": "conv2d_transpose",
    "forge.forge_conv2d_with_bias": "conv2d",
    "forge.concatenate": "concatenate",
    "forge.dropout": "dropout",
    "forge.hslice": "hslice",
    "forge.hstack": "hstack",
    "forge.matmul": "matmul",
    "forge.vslice": "vslice",
    "forge.vstack": "vstack",
    "reciprocal": "reciprocal",
    "reshape": "reshape",
    "scatter": "index_copy",
    "sigmoid": "sigmoid",
    "sigmoid": "sigmoid",
    "sin": "sin",
    "sqrt": "sqrt",
    "stack": "stack",
    "strided_slice": "index",
    "subtract": "subtract",
    "sum": "reduce_sum",
    "take": "take",
    "tanh": "tanh",
    "tile": "repeat",
    "repeat": "repeat_interleave",
    "transpose": "transpose",
    "where": "where",
    "expand_dims": "unsqueeze",
    "squeeze": "squeeze",
    # Quantization ops
    "qnn.quantize": "quantize",
    "qnn.dequantize": "dequantize",
    "qnn.requantize": "requantize",
    "qnn.dense": "matmul",
    "atan": "atan",
    "upsample2d": "upsample2d",
}

forge_op_to_function_name = {
    "abs": "forge.op.Abs",
    "add": "forge.op.Add",
    "remainder": "forge.op.Remainder",
    "adv_index": "forge.op.AdvIndex",
    "argmax": "forge.op.Argmax",
    "avg_pool1d": "forge.op.AvgPool1d",
    "avg_pool2d": "forge.op.AvgPool2d",
    "avg_pool3d": "forge.op.AvgPool3d",
    "broadcast": "forge.op.Broadcast",
    "cast": "forge.op.Cast",  # Datatype cast
    "clip": "forge.op.Clip",
    "concatenate": "forge.op.Concatenate",
    "conv2d_transpose": "forge.op.Conv2dTranspose",
    "conv2d": "forge.op.Conv2d",
    "conv3d": "forge.op.Conv3d",
    "cos": "forge.op.Cosine",
    "cumsum": "forge.op.CumSum",
    "dropout": "forge.op.Identity",  # (Temporary): change when forge supports dropout
    "embedding": "forge.op.Embedding",
    "equal": "forge.op.Equal",
    "exp": "forge.op.Exp",
    "gelu": "forge.op.Gelu",
    "greater_equal": "forge.op.GreaterEqual",
    "greater": "forge.op.Greater",
    "hslice": "forge.op.HSlice",
    "hstack": "forge.op.HStack",
    "identity": "forge.op.Identity",
    "index_copy": "forge.op.IndexCopy",
    "index": "forge.op.Index",
    "layernorm": "forge.op.Layernorm",
    "leaky_relu": "forge.op.LeakyRelu",
    "less_equal": "forge.op.LessEqual",
    "less": "forge.op.Less",
    "log_softmax": "forge.op.LogSoftmax",
    "log": "forge.op.Log",
    "logical_and": "forge.op.LogicalAnd",
    "logical_not": "forge.op.LogicalNot",
    "matmul": "forge.op.Matmul",
    "max_pool1d": "forge.op.MaxPool1d",
    "max_pool2d": "forge.op.MaxPool2d",
    "max_pool3d": "forge.op.MaxPool3d",
    "maximum": "forge.op.Max",
    "mean": "forge.op.ReduceAvg",
    "minimum": "forge.op.Min",
    "multiply": "forge.op.Multiply",
    "not_equal": "forge.op.NotEqual",
    "pad": "forge.op.Pad",
    "pixel_shuffle": "forge.op.PixelShuffle",
    "power": "forge.op.Power",
    "prelu": "forge.op.Prelu",
    "reciprocal": "forge.op.Reciprocal",
    "reduce_avg": "forge.op.ReduceAvg",
    "reduce_max": "forge.op.ReduceMax",
    "reduce_sum": "forge.op.ReduceSum",
    "relu": "forge.op.Relu",
    "repeat": "forge.op.Repeat",
    "repeat_interleave": "forge.op.RepeatInterleave",
    "reshape": "forge.op.Reshape",
    "resize2d": "forge.op.Resize2d",
    "resize3d": "forge.op.Resize3d",
    "select": "forge.op.Select",
    "sigmoid": "forge.op.Sigmoid",
    "sin": "forge.op.Sine",
    "softmax": "forge.op.Softmax",
    "sqrt": "forge.op.Sqrt",
    "stack": "forge.op.Stack",
    "subtract": "forge.op.Subtract",
    "take": "forge.op.AdvIndex",
    "tanh": "forge.op.Tanh",
    "transpose": "forge.op.Transpose",
    "unsupported": "Unsupported",
    "vslice": "forge.op.VSlice",
    "vstack": "forge.op.VStack",
    "where": "forge.op.Where",
    "unsqueeze": "forge.op.Unsqueeze",
    "squeeze": "forge.op.Squeeze",
    # Quantization ops
    "quantize": "forge.op.Quantize",
    "dequantize": "forge.op.Dequantize",
    "requantize": "forge.op.Requantize",
    "atan": "forge.op.Atan",
    "upsample2d": "forge.op.Upsample2d",
}
forge_ops_needing_arguments = {
    "argmax": populate_argmax_args,
    "avg_pool1d": populate_avgpool1d_args,
    "avg_pool2d": populate_avgpool2d_args,
    "avg_pool3d": populate_avgpool3d_args,
    "broadcast": populate_broadcast_args,
    "cast": populate_cast_args,
    "clip": populate_clip_transpose_args,
    "concatenate": populate_concatenate_args,
    "conv2d_transpose": populate_conv2d_transpose_args,
    "conv2d": populate_conv2d_args,
    "conv3d": populate_conv3d_args,
    "cumsum": populate_cumsum_args,
    "gelu": populate_gelu_args,
    "hslice": populate_hslice_args,
    "hstack": populate_hstack_args,
    "index_copy": populate_index_copy_args,
    "index": populate_index_args,
    "layernorm": populate_layernorm_args,
    "leaky_relu": populate_leaky_relu_args,
    "log_softmax": populate_softmax_args,
    "max_pool1d": populate_maxpool1d_args,
    "max_pool2d": populate_maxpool2d_args,
    "max_pool3d": populate_maxpool3d_args,
    "pad": populate_pad_args,
    "pixel_shuffle": populate_pixel_shuffle_args,
    "prelu": populate_prelu_args,
    "reduce_avg": populate_reduce_args,
    "reduce_max": populate_reduce_args,
    "reduce_sum": populate_reduce_args,
    "repeat": populate_repeat_args,
    "repeat_interleave": populate_repeat_interleave_args,
    "reshape": populate_reshape_args,
    "resize2d": populate_resize2d_args,
    "resize3d": populate_resize3d_args,
    "select": populate_select_args,
    "softmax": populate_softmax_args,
    "stack": populate_stack_args,
    "transpose": populate_transpose_args,
    "unsupported": populate_unsupported_args,
    "vslice": populate_vslice_args,
    "vstack": populate_vstack_args,
    "unsqueeze": populate_unsqueeze_args,
    "squeeze": populate_squeeze_args,
    # "dropout"                      : populate_dropout_args,
    # Quantization ops
    "quantize": populate_quantize_args,
    "dequantize": populate_dequantize_args,
    "requantize": populate_requantize_args,
}


class ModuleWrapper(ForgeModule):
    def __init__(self, torchmod, name):
        super().__init__(name=name)
        self.torchmod = torchmod

    def forward(self, *acts):
        return self.torchmod(*acts)


def get_framework(module):
    if isinstance(module, forge.module.PyTorchModule):
        framework = "pytorch"
    elif isinstance(module, forge.module.TFModule):  # or isinstance(module, tf.keras.layers.Layer):
        framework = "tensorflow"
    elif isinstance(module, forge.module.TFGraphDefModule):
        framework = "tf_graphdef"
    elif isinstance(module, forge.module.OnnxModule):
        framework = "onnx"
    elif isinstance(module, forge.module.JaxModule):
        framework = "jax"
    elif isinstance(module, forge.module.TFLiteModule):
        framework = "tflite"
    elif isinstance(module, forge.module.PaddleModule):
        framework = "paddle"
    else:
        assert False, f"Unsupported framework: {type(module)}"

    return framework


counter = 0
generated_files = []


def cleanup_temporary_files():
    global generated_files
    for filename in generated_files:
        if os.path.exists(filename):
            os.remove(filename)

    generated_files = []


def get_forge_outputs(forge_mods, devices, forge_inputs):
    from forge.tensor import to_forge_tensors, to_pt_tensors

    for i, (mod, dev) in enumerate(zip(forge_mods, devices)):
        if dev == "CPUDevice":
            forge_inputs = to_pt_tensors(forge_inputs)
        else:
            forge_inputs = to_forge_tensors(to_pt_tensors(forge_inputs))
        forge_inputs = mod.forward(*forge_inputs)

    if not isinstance(forge_inputs, (list, tuple)):
        forge_inputs = [forge_inputs]
    return to_forge_tensors(forge_inputs)


def verify_framework_vs_forge_codegen(frame_outputs, forge_outputs, verify_cfg):
    from forge.verify.compare import compare_tensor_to_golden

    test_pass = True
    for i, (golden, output) in enumerate(zip(frame_outputs, forge_outputs)):
        test_pass &= compare_tensor_to_golden(
            f"Framework vs. Forge codegen output {i}", golden, output.value(), verify_cfg=verify_cfg
        )

        assert test_pass, f"Data mismatch on output {i} between framework and Forge codegen"
    logger.info("Verified python codegen agains framework")


def save_writers_metadata(modules, inputs, sorted_inputs, module_name):
    metadata = {}
    metadata["writers"] = []

    for index, module in enumerate(modules):
        metadata["writers"].append({})
        metadata["writers"][index]["module_directory"] = module.module_directory
        metadata["writers"][index]["class_name"] = module.class_name
        metadata["writers"][index]["dev"] = module.dev
        metadata["writers"][index]["module_name"] = module.module_name
        metadata["writers"][index]["filename"] = module.filename

    metadata["input_indices"] = {}
    for index, unsorted_input in enumerate(inputs):
        for sorted_index, sorted_input in enumerate(sorted_inputs):
            if sorted_input.dtype == unsorted_input.dtype and torch.equal(sorted_input, unsorted_input):
                metadata["input_indices"][index] = sorted_index

    metadata["framework"] = modules[0].framework

    filename = module_name + ".json"
    with open(os.path.join(modules[0].module_directory, filename), "w") as metadata_file:
        json.dump(metadata, metadata_file)
    return


def metadata_path(module_name):
    module_directory = "generated_modules"
    filename = module_name + ".json"
    return os.path.join(module_directory, filename)


def load_writers_metadata(module_name, inputs):
    filepath = metadata_path(module_name)
    assert os.path.exists(
        filepath
    ), f"{filepath} not found, has the test been run with FORGE_RELOAD_GENERATED_MODULES disabled and compiler_cfg.retain_tvm_python_files enabled"
    with open(filepath, "r") as metadata_file:
        metadata = json.load(metadata_file)

    input_indices = metadata["input_indices"]
    flattened_inputs, _, _ = flatten_inputs(inputs)
    ordered_inptus = [None] * len(flattened_inputs)

    for k, v in input_indices.items():
        ordered_inptus[int(k)] = flattened_inputs[v]

    module_writers = []
    for module in metadata["writers"]:
        writer = PythonWriter(module["module_name"], open_file=False)
        writer.module_directory = module["module_directory"]
        writer.class_name = module["class_name"]
        writer.dev = module["dev"]
        writer.module_name = module["module_name"]
        writer.filename = module["filename"]
        module_writers.append(writer)

    return module_writers, ordered_inptus


def generate_forge_module(
    framework_mod,
    inputs,
    compiler_cfg=None,
    graph_name=None,
    verify_cfg=None,
    clean_later=False,
    input_names=[],
    forge_property_handler=None,
):
    global counter

    if compiler_cfg is None:
        compiler_cfg = CompilerConfig()

    if verify_cfg is None:
        verify_cfg = _get_global_verify_config()

    pytorch_inputs = to_pt_tensors(inputs)

    if graph_name is None:
        graph_name = framework_mod.name

    reload = bool(int(os.environ.get("FORGE_RELOAD_GENERATED_MODULES", "0")))
    if reload and not compiler_cfg.retain_tvm_python_files:
        compiler_cfg.retain_tvm_python_files = True
        if not os.path.exists(metadata_path(graph_name)):
            reload = False

    if verify_cfg is not None and verify_cfg.verify_forge_codegen_vs_framework:
        framework_outputs = framework_mod.cpu_eval_forward(*pytorch_inputs)

    if not reload:
        module_name = graph_name if counter == 0 else f"{graph_name}_{counter}"
        module_writers, flattened_inputs = compile_tvm_to_python(
            framework_mod,
            graph_name,
            pytorch_inputs,
            module_name=module_name,
            compiler_cfg=compiler_cfg,
            verify_cfg=verify_cfg,
            input_names=input_names,
            forge_property_handler=forge_property_handler,
        )
    else:
        module_writers, flattened_inputs = load_writers_metadata(graph_name, inputs)

    counter += 1
    sys.path.append(".")

    forge_mods = []
    devices = []
    for writer in module_writers:
        # Load the generated module
        module_name = writer.module_name
        file_path = os.path.join(writer.module_directory, writer.filename)
        module = import_from_path(module_name, file_path)

        TestClass = getattr(module, writer.class_name)

        devices.append(writer.dev)
        if writer.dev == "CPUDevice":
            forge_mod = forge.PyTorchModule(writer.module_name, TestClass())
            forge_mod.module.process_framework_parameters(framework_mod.module)
        else:
            forge_mod = TestClass(writer.module_name)

            forge_mod.process_framework_parameters(framework_mod.module)

            assert not any(
                [param.value() is None for param in forge_mod.get_parameters()]
            ), f"Could not retrieve parameters from framework and tvm"

        forge_mods.append(forge_mod)

        if not compiler_cfg.retain_tvm_python_files:
            global generated_files
            generated_files.append(writer.filename)
            param_filename = os.path.join(writer.module_directory, writer.module_name + "_params.pt")
            if os.path.exists(param_filename):
                generated_files.append(os.path.abspath(param_filename))

            if not clean_later:
                cleanup_temporary_files()

    if devices[0] == "CPUDevice":
        forge_inputs = forge.tensor.to_pt_tensors(flattened_inputs)
    else:
        forge_inputs = forge.tensor.to_forge_tensors(flattened_inputs)

    if verify_cfg is not None and verify_cfg.verify_forge_codegen_vs_framework:
        forge_outputs = get_forge_outputs(forge_mods, devices, forge_inputs)
        verify_framework_vs_forge_codegen(framework_outputs, forge_outputs, verify_cfg=verify_cfg)

    return forge_mods, devices, forge_inputs


def compile_tvm_to_python(
    framework_mod,
    graph_name,
    inputs,
    module_name=None,
    compiler_cfg=None,
    verify_cfg=None,
    input_names=[],
    forge_property_handler=None,
):
    if compiler_cfg is None:
        compiler_cfg = CompilerConfig()

    is_training = False if verify_cfg == None else verify_cfg.test_kind.is_training()

    framework = get_framework(framework_mod)
    if framework == "pytorch":
        if is_training:
            framework_mod.module.train()
            verify_cfg.verify_tvm_compile = False
            logger.warning("Cannot verify TVM output vs. framework in training mode.")
        else:
            framework_mod.module.eval()

    # Path is needed for TFLite model verification against TVM compile.
    path = None
    if isinstance(framework_mod, OnnxModule):
        path = framework_mod.onnx_path
    elif isinstance(framework_mod, TFLiteModule):
        path = framework_mod.tflite_path

    # Load here to avoid importing tvm unnecessarily when this file is loaded
    from forge.tvm_calls.forge_compile import load_tvm_graph

    json_graphs, flattened_pytorch_inputs, weights = load_tvm_graph(
        inputs,
        framework_mod.module,
        compiler_cfg,
        graph_name,
        framework,
        path=path,
        verify_cfg=verify_cfg,
        input_names=input_names,
        forge_property_handler=forge_property_handler,
    )

    def _determine_node_dtype(node):
        if "framework_dtype" in node["attrs"].keys() and node["attrs"]["framework_dtype"] != "N/A":
            return node["attrs"]["framework_dtype"]
        else:
            logger.debug(
                f"Node '{node['forge_name']}' does not have a framework dtype specified. Using TVM generated dtype."
            )
            return node["attrs"]["dtype"][0][0]

    span_lexer = re.compile("\S+$").search

    def span_to_src_layer(node):
        if "span" not in node["attrs"]:
            return None
        match = span_lexer(node["attrs"]["span"])
        return match.group(0) if match is not None else None

    modules = []
    for graph_index, json_graph in enumerate(json_graphs):
        graph = json.loads(json_graph["graph"])

        is_cpu_pre = graph_index == 0 and json_graph["device"] == "cpu"

        output_nodes = [head[0] for head in graph["heads"]]
        # reshape nops are added in tvm to passthrough nodes, prune them
        def is_nop_reshape(nid):
            node = graph["nodes"][nid]
            if node["name"] != "reshape":
                return False

            input_shape = graph["nodes"][node["inputs"][0][0]]["attrs"]["shape"]
            node_shape = node["attrs"]["shape"]
            return input_shape == node_shape

        input_nodes = graph["arg_nodes"]

        graph_input_names = {}
        params = {}
        constants = {}
        ops = {}
        returns = {}
        returns_requiring_batch_dim_fix = []
        forge_inputs = [None] * len(flattened_pytorch_inputs)
        params_from_tvm = {}
        node_name_to_node_type = {}

        def make_parser_friendly_name(node, node_type):
            if framework == "tensorflow" or framework == "tf_graphdef" or framework == "jax":
                node["forge_name"] = node["forge_name"].replace(".", "_").replace("/", "_")
            elif framework == "pytorch":
                node["forge_name"] = node["forge_name"].replace(".", "_")
            elif framework == "onnx":
                node["forge_name"] = node["forge_name"].replace(".", "_").replace("/", "_").replace(":", "_")
            elif framework == "tflite":
                node["forge_name"] = node["forge_name"].replace(".", "_").replace("/", "_").replace(":", "_")

            # Preventing variable names starting with an integer in generated python
            if node["forge_name"][0] in [f"{n}" for n in range(10)]:
                node["forge_name"] = f"{node_type}_{node['name']}"

        # Clean up Forge name
        for node in graph["nodes"]:
            node["forge_name"] = node["name"]

        # Check for unsupported ops
        has_unsupported_ops = False
        json_graph_op_map = tvm_to_forge_op_map if json_graph["device"] == "tt" else tvm_to_pytorch_op_map
        for nid, node in enumerate(graph["nodes"]):
            if node["op"] != "kernel":
                continue

            if node["name"] not in json_graph_op_map:
                has_unsupported_ops = True
                unsupported_msg = (
                    f"Encountered unsupported op node type: {node['name']}, on device: {json_graph['device']}"
                )
                logger.warning(unsupported_msg) if compiler_cfg.enable_tvm_unsupported_ops else logger.error(
                    unsupported_msg
                )
        if has_unsupported_ops:
            assert (
                compiler_cfg.enable_tvm_unsupported_ops
            ), "Encountered unsupported op types. Check error logs for more details"

        for nid, node in enumerate(graph["nodes"]):

            node["nid"] = nid
            node["users"] = []
            shape = node["attrs"]["shape"][0][0]
            node["forge_shape"] = tuple(shape)
            if node["op"] == "input":
                if node["name"] not in weights:
                    make_parser_friendly_name(node, "input_")
                    # TVM might not preserve input order; check json graph
                    inp_idx = nid
                    if "nid_to_input_idx" in json_graph.keys() and len(json_graph["nid_to_input_idx"]) != 0:
                        inp_idx = json_graph["nid_to_input_idx"][nid]
                        forge_inputs[inp_idx] = flattened_pytorch_inputs[inp_idx]

                    graph_input_names[inp_idx] = node["forge_name"]
                    node_name_to_node_type[node["forge_name"]] = NodeType.Activation
                    node["op"] = "*"
                    logger.trace(f"Node: {nid} shape: {node['forge_shape']} name: {node['forge_name']} type: input")
                else:
                    tensor, requires_grad = weights[node["name"]]
                    tensor.requires_grad = requires_grad

                    if (requires_grad or json_graph["device"] == "cpu") and len(tensor.shape) > 0:
                        # CPU PyTorch module requires non-trainable weights in a nn.Parameter with
                        # requires_grad=False, a constant buffer does not work.
                        params[node["nid"]] = (
                            node["forge_name"],
                            node["forge_shape"],
                            requires_grad,
                            _determine_node_dtype(node),
                        )
                        node["op"] = "parameter"
                        node_name_to_node_type[node["forge_name"]] = NodeType.Parameter
                        logger.trace(
                            f"Node: {nid} shape: {node['forge_shape']} name: {node['forge_name']} type: parameter, requires_grad: {requires_grad}"
                        )
                    else:
                        if torch.numel(tensor) == 1 and len(tensor.shape) == 0:
                            tensor = tensor.reshape((1,))
                        if len(tensor.shape) > 4 and all([x == 1 for x in tensor.shape[0:-4]]):
                            tensor = tensor.reshape(tensor.shape[-4:])
                        if requires_grad:
                            node["op"] = "parameter"
                            params[node["nid"]] = (
                                node["forge_name"],
                                tensor.shape,
                                requires_grad,
                                _determine_node_dtype(node),
                            )
                            node_name_to_node_type[node["forge_name"]] = NodeType.Parameter
                            logger.trace(
                                f"Node: {nid} shape: {node['forge_shape']} name: {node['forge_name']} type: Parameter"
                            )
                        else:
                            node["op"] = "constant"
                            constants[node["nid"]] = (node["forge_name"], tensor.shape, _determine_node_dtype(node))
                            node_name_to_node_type[node["forge_name"]] = NodeType.Constant
                            logger.trace(
                                f"Node: {nid} shape: {node['forge_shape']} name: {node['forge_name']} type: Constant"
                            )

            elif node["op"] == "const":
                if isinstance(json_graph["params"][node["name"]], np.ndarray):
                    tensor = torch.from_numpy(json_graph["params"][node["name"]])
                else:
                    tensor = torch.tensor(json_graph["params"][node["name"]])

                requires_grad = node["attrs"]["is_param"] != "0"

                if requires_grad and len(tensor.shape) > 0:
                    if tensor.dtype == torch.bool:
                        requires_grad = False
                        node["attrs"]["is_param"] = "0"
                    params_from_tvm[node["forge_name"]] = torch.nn.Parameter(tensor, requires_grad=requires_grad)
                    params[node["nid"]] = (
                        node["forge_name"],
                        node["forge_shape"],
                        requires_grad,
                        _determine_node_dtype(node),
                    )
                    node["op"] = "parameter"
                    node_name_to_node_type[node["forge_name"]] = NodeType.Parameter
                    logger.trace(
                        f"Node: {nid} shape: {node['forge_shape']} name: {node['forge_name']} type: parameter, requires_grad: {requires_grad}"
                    )
                else:
                    if torch.numel(tensor) == 1 and len(tensor.shape) == 0:
                        tensor = tensor.reshape((1,))
                    if len(tensor.shape) > 4 and all([x == 1 for x in tensor.shape[0:-4]]):
                        tensor = tensor.reshape(tensor.shape[-4:])
                    params_from_tvm[node["forge_name"]] = tensor
                    node["op"] = "constant"
                    constants[node["nid"]] = (node["forge_name"], tensor.shape, _determine_node_dtype(node))
                    node_name_to_node_type[node["forge_name"]] = NodeType.Constant
                    logger.trace(f"Node: {nid} shape: {node['forge_shape']} name: {node['forge_name']} type: Constant")

            elif node["op"] == "kernel":
                op_map = tvm_to_forge_op_map if json_graph["device"] == "tt" else tvm_to_pytorch_op_map
                if node["name"] in op_map:
                    op_type = op_map[node["name"]]
                else:
                    op_type = "unsupported"
                node["op"] = op_type

                function_map = (
                    forge_op_to_function_name if json_graph["device"] == "tt" else pytorch_op_to_function_name
                )
                function_name = function_map[op_type]
                node["forge_name"] = op_type + f"_{nid}"

                args = ()
                argument_getter = (
                    forge_ops_needing_arguments if json_graph["device"] == "tt" else pytorch_ops_needing_arguments
                )
                if op_type in argument_getter:
                    if op_type == "dropout" and json_graph["device"] != "tt":
                        if is_training:
                            logger.warning(
                                "Dropout op cannot be cpu fallback in training mode due to the absence of rate/p(probability) argument and it may also result in pcc mismatch"
                            )
                        args = argument_getter[op_type](graph=graph, nid=nid, training=is_training)
                    else:
                        args = argument_getter[op_type](graph=graph, nid=nid, compiler_cfg=compiler_cfg)
                    assert args is not None

                if args == () and json_graph["device"] == "cpu" and op_type not in argument_getter:
                    _, args = _populate_torch_init_args(graph, nid)

                logger.trace(f"Node: {nid} shape: {node['forge_shape']} name: {node['forge_name']}  type: op")

                assert "num_inputs" in node["attrs"]

                # TVM nn.pad has 2 inputs [Data, pad_value]
                # We need to assert pad_value being zero, then remove the constant
                if node["name"] == "nn.pad" and int(node["attrs"]["num_inputs"]) == 2:
                    pad_value_node = graph["nodes"][node["inputs"][1][0]]
                    pad_value_node_name = pad_value_node["name"]
                    pad_value = json_graph["params"][pad_value_node_name]
                    assert pad_value_node["nid"] in constants
                    assert not pad_value.any(), "Padding contains non-zero values"
                    del constants[pad_value_node["nid"]]
                    node["attrs"]["num_inputs"] = "1"

                if node["name"] == "qnn.quantize":
                    assert int(node["attrs"]["num_inputs"]) == 3
                    zp_node = graph["nodes"][node["inputs"][2][0]]
                    zp_node_name = zp_node["name"]
                    assert zp_node["nid"] in constants
                    zp_value = json_graph["params"][zp_node_name]
                    del constants[zp_node["nid"]]
                    args.append(("zero_point", f"{float(zp_value.item())}"))
                    node["attrs"]["num_inputs"] = "2"

                if node["name"] == "qnn.dequantize":
                    assert int(node["attrs"]["num_inputs"]) == 3

                    zp_node = graph["nodes"][node["inputs"][2][0]]
                    zp_node_name = zp_node["name"]
                    assert zp_node["nid"] in constants
                    zp_value = json_graph["params"][zp_node_name]
                    del constants[zp_node["nid"]]
                    args.append(("zero_point", f"{zp_value.item()}"))
                    node["attrs"]["num_inputs"] = "2"

                if node["name"] == "qnn.requantize":
                    assert int(node["attrs"]["num_inputs"]) == 5
                    inp_zp_node = graph["nodes"][node["inputs"][2][0]]
                    inp_zp_node_name = inp_zp_node["name"]
                    assert inp_zp_node["nid"] in constants
                    inp_zp_value = json_graph["params"][inp_zp_node_name]
                    args.append(("input_zero_point", f"{inp_zp_value.item()}"))

                    out_zp_node = graph["nodes"][node["inputs"][4][0]]
                    out_zp_node_name = out_zp_node["name"]
                    assert out_zp_node["nid"] in constants
                    out_zp_value = json_graph["params"][out_zp_node_name]
                    args.append(("output_zero_point", f"{out_zp_value.item()}"))

                    node["inputs"] = [node["inputs"][0], node["inputs"][1], node["inputs"][3]]
                    del constants[inp_zp_node["nid"]]
                    del constants[out_zp_node["nid"]]
                    node["attrs"]["num_inputs"] = "3"

                input_names = []
                input_shapes = []
                input_dtypes = []
                input_node_types = []
                for input_port in range(int(node["attrs"]["num_inputs"])):
                    input_nid = node["inputs"][input_port][0]
                    input_node = graph["nodes"][input_nid]
                    if "users" not in input_node:
                        input_node["users"] = []
                    input_node["users"].append(nid)
                    input_names.append(input_node["forge_name"])
                    input_shapes.append(input_node["forge_shape"])
                    input_dtypes.append(_determine_node_dtype(input_node))
                    if input_nid in params.keys():
                        input_node_types.append(NodeType.Parameter)
                    elif input_nid in constants.keys():
                        input_node_types.append(NodeType.Constant)
                    else:
                        input_node_types.append(NodeType.Activation)

                # Handle concatenate case when a single node name in referenced twice in the input list
                if node["name"] == "forge.concatenate" and len(input_names) == 1:
                    inp_shape = graph["nodes"][node["inputs"][input_port][0]]["attrs"]["shape"][0][0]
                    out_shape = node["attrs"]["shape"][0][0]

                    if inp_shape[:2] == out_shape[:2] and inp_shape[2] * 2 == out_shape[2]:
                        input_names = [input_names[0], input_names[0]]
                        input_shapes = [input_shapes[0], input_shapes[0]]
                        input_dtypes = [input_dtypes[0], input_dtypes[0]]
                        input_node_types = [input_node_types[0], input_node_types[0]]

                if json_graph["device"] == "tt" and node["name"] == "embedding":
                    input_names = [input_names[1], input_names[0]]
                    input_shapes = [input_shapes[1], input_shapes[0]]
                    input_dtypes = [input_dtypes[1], input_dtypes[0]]
                    input_node_types = [input_node_types[1], input_node_types[0]]

                node_name_to_node_type[node["forge_name"]] = NodeType.Activation
                ops[node["nid"]] = Operation(
                    function_name=function_name,
                    # node_name=node["forge_name"],
                    output_name=node["forge_name"],
                    input_names=input_names,
                    args=args,
                    src_layer=span_to_src_layer(node),
                    input_shapes=input_shapes,
                    input_dtypes=input_dtypes,
                    input_node_types=input_node_types,
                )

        if any([input is None for input in forge_inputs]):
            forge_inputs = flattened_pytorch_inputs

        for output_nid in output_nodes:
            output_node = graph["nodes"][output_nid]
            returns[output_nid] = output_node["forge_name"]
            if len(output_node["forge_shape"]) == 0:
                returns_requiring_batch_dim_fix.append(output_node["forge_name"])
            elif output_node["forge_shape"][0] != 1:
                returns_requiring_batch_dim_fix.append(output_node["forge_name"])

            new_output_nid = len(graph["nodes"])
            graph["nodes"].append(
                {
                    "forge_name": output_node["forge_name"] + "_output",
                    "op": "output",
                    "nid": new_output_nid,
                    "inputs": [[output_nid, 0, 0]],
                    "attrs": {"num_inputs": "1"},
                }
            )

        def replace_node_name(orig, new):
            for op in ops.values():
                while orig in op.input_names:
                    op.input_names[op.input_names.index(orig)] = new

            if orig in returns.values():
                returns[list(returns.keys())[list(returns.values()).index(orig)]] = new
                if orig in returns_requiring_batch_dim_fix:
                    returns_requiring_batch_dim_fix[returns_requiring_batch_dim_fix.index(orig)] = new

        submodule = False
        param_names = {}
        const_names = {}
        # if compiler_cfg.tvm_module_to_num_patterns.get(framework_mod.get_name(), None):
        #     match_subgraph_patterns = compiler_cfg.tvm_module_to_num_patterns[framework_mod.get_name()]

        #     ret = pypattern_matcher.lower_json_to_pattern_matcher(graph, match_subgraph_patterns)
        #     subgraph_matches = ret.subgraph_matches

        #     if len(subgraph_matches) > 1:
        #         submodule = True

        #         matched_params = {}
        #         matched_consts = {}
        #         matched_ops = {}
        #         submodule_input_ports = {}
        #         submodule_outputs = {}
        #         submodule_outputs_requiring_batch_dim_fix = []
        #         submodule_output_shapes = {}

        #         # Collect submodule IOs
        #         for orig_nid in subgraph_matches[0].keys():
        #             node = graph["nodes"][orig_nid]
        #             if "num_inputs" in node["attrs"]:
        #                 for input_port in range(int(node["attrs"]["num_inputs"])):
        #                     if node["inputs"][input_port][0] not in subgraph_matches[0]:
        #                         submodule_input_ports[orig_nid] = input_port

        #             node = graph["nodes"][orig_nid]
        #             if "users" in node:
        #                 for user in node["users"]:
        #                     if user not in subgraph_matches[0] and node["op"] != "*":
        #                         submodule_outputs[node["nid"]] = node["forge_name"]
        #                         if node["forge_shape"][0] != 1:
        #                             submodule_outputs_requiring_batch_dim_fix.append(node["forge_name"])

        #         # add ops for each submodule call
        #         idx = max(sorted(submodule_input_ports)) + 0.5
        #         input_nids = list(sorted(submodule_input_ports.keys()))

        #         input_nodes = [graph["nodes"][input_nid] if submodule_input_ports[input_nid] == -1 else graph["nodes"][graph["nodes"][input_nid]["inputs"][submodule_input_ports[input_nid]][0]] for input_nid in input_nids]
        #         submodule_inputs = {input_node["nid"]:input_node["forge_name"] for input_node in input_nodes}
        #         activations = [input_node_name for _, input_node_name in sorted(graph_input_names.items())]

        #         ops[idx] = Operation(
        #             function_name="self.layers[0]",
        #             output_name="layer_0",
        #             input_names=activations,
        #         )
        #         ops[idx].is_submodule_call = True

        #         output_nids = list(submodule_outputs.keys())
        #         assert len(output_nids) == 1, "TODO"

        #         for i in range(1, len(subgraph_matches)):
        #             #if the input node is in the submodule
        #             activations = []
        #             for input_nid in input_nids:
        #                 if submodule_input_ports[input_nid] == -1:
        #                     matched_nid = subgraph_matches[i][input_nid]
        #                 else:
        #                     matched_user = subgraph_matches[i][input_nid]
        #                     matched_nid = graph["nodes"][matched_user]["inputs"][submodule_input_ports[input_nid]][0]

        #                 idx = matched_nid + 0.5
        #                 activations.append(graph["nodes"][matched_nid]["forge_name"])

        #             # unlike ops, submodules should not have repeated inputs
        #             activations = list(dict.fromkeys(activations))
        #             ops[idx] = Operation(
        #                 function_name=f"self.layers[{i}]",
        #                 output_name=f"layer_{i}",
        #                 input_names=activations,
        #             )
        #             ops[idx].is_submodule_call = True

        #         # build submodule param / op dicts, remove from main
        #         for orig_nid in subgraph_matches[0].keys():
        #             if orig_nid in params:
        #                 matched_params[orig_nid] = params[orig_nid]
        #                 param_name = params[orig_nid][0]
        #                 param_names[param_name] = (f"layer_{0}", param_name)
        #                 del params[orig_nid]
        #                 for index, subgraph in enumerate(subgraph_matches[1:]):
        #                     param_names[params[subgraph[orig_nid]][0]] = (f"layer_{index + 1}", param_name)
        #                     del params[subgraph[orig_nid]]

        #             if orig_nid in constants:
        #                 matched_consts[orig_nid] = constants[orig_nid]
        #                 const_name = constants[orig_nid][0]
        #                 const_names[const_name] = (f"layer_{0}", const_name)
        #                 del constants[orig_nid]
        #                 for index, subgraph in enumerate(subgraph_matches[1:]):
        #                     const_names[constants[subgraph[orig_nid]][0]] = (f"layer_{index + 1}", const_name)
        #                     del constants[subgraph[orig_nid]]

        #             if orig_nid in ops:
        #                 matched_ops[orig_nid] = ops[orig_nid]
        #                 del ops[orig_nid]
        #                 for subgraph in subgraph_matches[1:]:
        #                     del ops[subgraph[orig_nid]]

        #         #replace references to outputs of each submodule with submodule
        #         for idx, subgraph in enumerate(subgraph_matches):
        #             name_to_replace = graph["nodes"][subgraph[output_nids[0]]]["forge_name"]

        #             replace_node_name(name_to_replace, f"layer_{idx}")

        # Some float types (e.g. tf.bfloat16) are not compatible with numpy
        # We must signal to the ForgeWriter if the model contains these types so it can implement the workaround
        contains_incompatible_np_floats = False
        if framework == "tensorflow":
            for weight in framework_mod.module.weights:
                if weight.dtype in ForgeWriter.incompatible_np_float_types:
                    contains_incompatible_np_floats = True

        current_module_name = module_name
        if current_module_name is None:
            current_module_name = graph_name

        if len(json_graphs) > 1:
            current_module_name += f"_{json_graph['device']}_{graph_index}"

        if json_graph["device"] == "tt":
            delete_inputs = not verify_cfg.enable_op_level_comparision
            if not delete_inputs:
                logger.warning(
                    "Preserving Intermediate tensor values in ForgeModule forward may causes out-of-memory issues"
                )
            writer = ForgeWriter(
                current_module_name,
                framework,
                contains_incompatible_np_floats=contains_incompatible_np_floats,
                delete_inputs=delete_inputs,
            )
        else:
            writer = PyTorchWriter(current_module_name, source_framework=framework)

        writer.write_header()

        if submodule:
            writer.write_class_definition(matched_params, matched_consts, class_name="Submodel", is_submodel=True)
            if is_cpu_pre:
                writer.write_forward(
                    matched_ops, submodule_inputs, submodule_outputs, submodule_outputs_requiring_batch_dim_fix
                )
            else:
                writer.write_forward(matched_ops, submodule_inputs, submodule_outputs)
            writer.write_class_definition(params, constants, num_submodels=len(subgraph_matches))
        else:
            writer.write_class_definition(params, constants)

        # can submodules be called in a loop? IE one outputs into the next
        loop_start = None
        prev_op = None
        for key in sorted(ops):
            op = ops[key]
            if op.is_submodule_call:
                if prev_op is None:
                    loop_start = op
                    prev_op = op
                elif prev_op.output_name in ops[key].input_names:
                    if len(loop_start.loop_with) == 0:
                        input_index = ops[key].input_names.index(prev_op.output_name)
                        loop_start.output_name = loop_start.input_names[input_index]
                        start, end = re.search("\[\d\]", loop_start.function_name).span()
                        loop_start.loop_start_index = int(loop_start.function_name[start + 1 : end - 1])
                        loop_start.function_name = re.sub("\[\d\]", "[i]", loop_start.function_name)

                    loop_start.loop_with.append(ops[key])
                    prev_op = ops[key]
                    del ops[key]
                else:
                    loop_start = None
                    prev_op = None
            else:
                loop_start = None
                prev_op = None

        # if there are any unconsumed inputs in the framework graph, they will not be part of the
        # generated graph, so we should add dummy variables to cunsume them. This is only needed for
        # the first module.
        if graph_index == 0:
            for input_index, _ in enumerate(forge_inputs):
                if input_index not in graph_input_names:
                    graph_input_names[input_index] = f"unused_input_{input_index}"

        for key in sorted(ops):
            if len(ops[key].loop_with):
                replace_node_name(ops[key].loop_with[-1].output_name, ops[key].output_name)

        def delete_unneeded_outputs(ops, returns):
            consumers = {}
            op_outputs = set()
            for ret in returns.values():
                consumers[ret] = 1
            for op in ops.values():
                op_outputs.add(op.output_name)
                for input_name in op.input_names:
                    if input_name not in consumers:
                        consumers[input_name] = 1
                    else:
                        consumers[input_name] = consumers[input_name] + 1
            for key in sorted(ops):
                for input_name in ops[key].input_names:
                    if input_name not in op_outputs:
                        continue
                    assert input_name in consumers
                    consumers[input_name] = consumers[input_name] - 1
                    if consumers[input_name] == 0:
                        ops[key].inputs_to_delete.append(input_name)

        delete_unneeded_outputs(ops, returns)
        if is_cpu_pre:
            writer.write_forward(ops, graph_input_names, returns, returns_requiring_batch_dim_fix)
        else:
            writer.write_forward(ops, graph_input_names, returns)

        param_file_name = None
        if len(params_from_tvm):
            param_file_name = os.path.join(writer.module_directory, writer.module_name + "_params.pt")
            torch.save(params_from_tvm, param_file_name)

        param_names.update(const_names)
        writer.write_param_parser(param_names, param_file_name)

        writer.close_file()

        modules.append(writer)

<<<<<<< HEAD
        if (framework in ["pytorch", "paddle"] and compiler_cfg.extract_tvm_unique_ops_config) or (
=======
        if (framework in ["pytorch", "paddle", "onnx"] and compiler_cfg.extract_tvm_unique_ops_config) or (
>>>>>>> 26149e41
            framework == "pytorch" and compiler_cfg.tvm_generate_unique_ops_tests
        ):

            if compiler_cfg.extract_tvm_unique_ops_config and compiler_cfg.tvm_generate_unique_ops_tests:
                raise ValueError(
                    "Both extract_tvm_unique_ops_config and tvm_generate_unique_ops_tests should not be enabled at the same time."
                )

            # Commenting the below verification between framework outputs and generated forge module outputs
            # because most of the models are failing with the pcc issue which leads to skip the models in model analysis

            # file_path = os.path.join(writer.module_directory, writer.filename)
            # module = import_from_path(writer.module_name, file_path)

            # TestClass = getattr(module, writer.class_name)
            # forge_mod = TestClass(writer.module_name)
            # forge_mod.process_framework_parameters(framework_mod.module)

            # framework_outputs = framework_mod.cpu_eval_forward(*inputs)
            # forge_outputs = get_forge_outputs([forge_mod], ["TTDevice"], forge_inputs)
            # verify_framework_vs_forge_codegen(framework_outputs, forge_outputs, verify_cfg=verify_cfg)

            extract_and_generate_unique_ops_tests(
                framework_mod,
                ops,
                current_module_name,
                framework,
                contains_incompatible_np_floats,
                node_name_to_node_type,
                params,
                constants,
                param_names,
                param_file_name,
                compiler_cfg,
                writer.module_directory,
            )

            # Exit python progrems without error
            # - Two different exit methods depending on whether compile is run using
            # pytest, or as a standalone python script
            if "pytest" in sys.modules:
                pytest.exit("Exiting test without error", returncode=0)
            else:
                sys.exit(0)

    if compiler_cfg.retain_tvm_python_files:
        save_writers_metadata(modules, flattened_pytorch_inputs, forge_inputs, graph_name)

    return modules, forge_inputs<|MERGE_RESOLUTION|>--- conflicted
+++ resolved
@@ -2734,11 +2734,7 @@
 
         modules.append(writer)
 
-<<<<<<< HEAD
-        if (framework in ["pytorch", "paddle"] and compiler_cfg.extract_tvm_unique_ops_config) or (
-=======
         if (framework in ["pytorch", "paddle", "onnx"] and compiler_cfg.extract_tvm_unique_ops_config) or (
->>>>>>> 26149e41
             framework == "pytorch" and compiler_cfg.tvm_generate_unique_ops_tests
         ):
 
