# SPDX-FileCopyrightText: © 2024 Tenstorrent AI ULC

# SPDX-License-Identifier: Apache-2.0
from functools import wraps
<<<<<<< HEAD

from forge.op.tm import Broadcast, Unsqueeze
from ..module import ForgeModule
from .constant import Constant
from .eltwise_unary import Clip, Log, Abs, Sqrt
from .eltwise_binary import Add, Subtract, Multiply
=======
from forge.op.tm import Broadcast, Unsqueeze
from ..module import ForgeModule
from .constant import Constant
from .eltwise_unary import Log, Abs, Sigmoid
from .eltwise_binary import Add, GreaterEqual, Less, Subtract, Multiply
>>>>>>> 7866dfe5
from .nn import Softmax
from .reduce import ReduceSum, ReduceAvg


def validate_shapes(min_dim=None, max_dim=None):
    def decorator(func):
        @wraps(func)
        def wrapper(self, predictions, labels, *args, **kwargs):
            assert (
                predictions.ndim() == labels.ndim()
            ), f"Number of dimensions for predictions and labels must match. Got {predictions.ndim()} and {labels.ndim()}."
            if min_dim is not None:
                assert (
                    predictions.ndim() >= min_dim
                ), f"Number of dimensions of predictions and labels must be at least {min_dim}. Got {predictions.ndim()}."
            if max_dim is not None:
                assert (
                    predictions.ndim() <= max_dim
                ), f"Number of dimensions of predictions and labels must be at most {max_dim}. Got {predictions.ndim()}."
            assert (
                predictions.shape == labels.shape
            ), f"Shapes of predictions and labels must match. predictions.shape={predictions.shape} labels.shape={labels.shape}."
            return func(self, predictions, labels, *args, **kwargs)

        return wrapper

    return decorator


def reduce_loss(reduction, loss):
    if reduction == "none":
        return loss

    reduction_op = {
        "mean": ReduceAvg,
        "sum": ReduceSum,
    }

    if reduction not in reduction_op:
        raise RuntimeError("Unsupported reduce type: " + reduction)

    op = reduction_op[reduction]
    dims = loss.ndim()
    # hack for 1D tensors described in issue
    # https://github.com/tenstorrent/tt-forge-fe/issues/907
    for i in range(-1, -1 - dims, -1):
        loss = op(f"reduce_loss_{reduction}_dim_{i}", loss, i)
    return loss


class CrossEntropyLoss(ForgeModule):
    """
    Cross-Entropy Loss (with mean reduction)

    loss = reduce_avg(-1 * sum(labels * log(softmax(predictions)), dim=-1), dim=0)
    """

    def __init__(self, name: str):
        super().__init__(name)
        self.is_loss = True

    @validate_shapes(min_dim=2, max_dim=2)
    def forward(self, predictions, labels):
        softmax = Softmax("softmax", predictions, dim=-1)
        log_softmax = Log("log", softmax)

        product = Multiply("products", labels, log_softmax)
        log_loss = ReduceSum("log_loss", product, dim=-1)

        negative_one_constant = Constant("negative_one_const", constant=-1.0)
        negative_log_loss = Multiply(
            "negative_log_loss",
            log_loss,
            negative_one_constant,
        )

        reduction_mean = ReduceAvg("reduction_mean", negative_log_loss, dim=0)
        return reduction_mean


class L1Loss(ForgeModule):
    """
    L1Loss

    L1Loss is abs(labels - prediction), optionally reduced using ReduceAvg(default) or ReduceSum.
    """

    def __init__(self, name: str, reduction: str = "mean"):
        super().__init__(name)
        self.reduction = reduction
        self.is_loss = True

    @validate_shapes(min_dim=1, max_dim=2)
    def forward(self, prediction, labels):
        diff = Abs("abs", Subtract("sub", prediction, labels))
        loss = reduce_loss(self.reduction, diff)
        return loss


class MSELoss(ForgeModule):
    def __init__(self, name: str, reduction: str = "mean"):
        super().__init__(name)
        self.reduction = reduction
        self.is_loss = True

    # ndim > 2 does not work all the time because of the following issue:
    # https://github.com/tenstorrent/tt-metal/issues/15996
    @validate_shapes(min_dim=1, max_dim=2)
    def forward(self, predictions, labels):
        diff = Subtract("sub", predictions, labels)
        square = Multiply("square", diff, diff)
        loss = reduce_loss(self.reduction, square)
        return loss


<<<<<<< HEAD
class TripletMarginLoss(ForgeModule):
    def __init__(self, name: str, margin: float = 1.0, reduction: str = "mean"):
        super().__init__(name)
        self.margin = margin
        # pow is fixed to 2.0
        # https://github.com/tenstorrent/tt-mlir/issues/1203
        self.p = 2.0
=======
class NLLLoss(ForgeModule):
    """
    NLLLoss

    NLLLoss is -1 * sum(labels * log(predictions), dim=-1), optionally reduced using ReduceAvg(default) or ReduceSum.

    Note: This loss expects the input to be log probabilities.
    """

    def __init__(self, name: str, reduction: str = "mean"):
        super().__init__(name)
        self.is_loss = True
        self.reduction = reduction

    @validate_shapes(min_dim=1, max_dim=2)
    def forward(self, prediction, labels):
        weighted_prediction = Multiply("mul_pred_labels", prediction, labels)
        negative_one = Constant("negative_one", constant=-1.0)
        loss = Multiply("mul_neg_loss", weighted_prediction, negative_one)
        loss = ReduceSum("r_sum", loss, -1)
        loss = reduce_loss(self.reduction, loss)
        return loss


class KLDivLoss(ForgeModule):
    """
    KLDivLoss

    KLDivLoss is sum(labels * (log(labels) - predictions), dim=-1), optionally reduced using ReduceAvg(default) or ReduceSum.

    Note: This loss expects the input to be log probabilities.
    """

    def __init__(self, name: str, reduction: str = "mean"):
        super().__init__(name)
>>>>>>> 7866dfe5
        self.reduction = reduction
        self.is_loss = True

    @validate_shapes(min_dim=1, max_dim=2)
<<<<<<< HEAD
    def forward(self, anchor, positive, negative):
        if anchor.ndim() == 1:
            anchor = Unsqueeze("unsqueeze_anchor", anchor, 0)
            positive = Unsqueeze("unsqueeze_positive", positive, 0)
            negative = Unsqueeze("unsqueeze_negative", negative, 0)

        # Squared distance for positive pair
        sub_pos = Subtract("sub_pos", anchor, positive)
        square_pos = Multiply("square_pos", sub_pos, sub_pos)
        square_pos = ReduceSum("reduce_pos_sum_dim_1", square_pos, 1)
        pos_dist = Sqrt("sqrt_pos", square_pos)

        # Squared distance for negative pair
        sub_neg = Subtract("sub_neg", anchor, negative)
        square_neg = Multiply("square_neg", sub_neg, sub_neg)
        square_neg = ReduceSum("reduce_neg_sum_dim_1", square_neg, 1)
        neg_dist = Sqrt("sqrt_neg", square_neg)

        # Compute triplet loss
        dist_diff = Subtract("dist_diff", pos_dist, neg_dist)

        # Margin
        # doing manual broadcasting because of the following issue:
        # https://github.com/tenstorrent/tt-metal/issues/15965
        margin = Constant("margin", constant=self.margin)
        margin = Unsqueeze("expand_margin", margin, -1)
        margin = Broadcast("broadcast_margin", margin, 0, dist_diff.shape[0])
        margin = Broadcast("broadcast_margin_dim_1", margin, 1, dist_diff.shape[1])

        dist_with_margin = Add("dist_with_margin", dist_diff, margin)

        # clip to (0, inf)
        clip_dist = Clip("clip_dist", dist_with_margin, 0.0, float("inf"))
        loss = reduce_loss(self.reduction, clip_dist)
=======
    def forward(self, prediction, labels):
        log_labels = Log("log", labels)
        diff = Subtract("sub", log_labels, prediction)
        product = Multiply("mul", labels, diff)
        loss = reduce_loss(self.reduction, product)
        return loss


class HuberLoss(ForgeModule):
    """
    Huber Loss

    Huber loss is computed as follows:
    loss = if abs(x - y) < delta then 0.5 * (x - y)**2
    loss = if abs(x - y) >= delta then delta * (abs(x - y) - 0.5 * delta)
    """

    def __init__(self, name: str, delta: float = 1.0, reduction: str = "mean"):
        super().__init__(name)
        self.delta = delta
        self.reduction = reduction
        self.is_loss = True

    @validate_shapes(min_dim=1, max_dim=2)
    def forward(self, prediction, labels):
        diff = Subtract("sub", prediction, labels)
        abs_diff = Abs("abs", diff)

        # delta
        const_delta = Constant("delta", constant=self.delta)
        # doing manual broadcasting because of the following issue:
        # https://github.com/tenstorrent/tt-metal/issues/15965
        delta = Broadcast("broadcast_delta_1", const_delta, dim=0, shape=abs_diff.shape[0])
        if abs_diff.ndim() != 1:
            delta = Unsqueeze("cast_delta", delta, dim=1)
            delta = Broadcast("broadcast_delta_2", delta, dim=1, shape=abs_diff.shape[1])
        lt_delta = Less("lt_delta", abs_diff, delta)
        ge_delta = GreaterEqual("ge_delta", abs_diff, delta)

        # 0.5 * (x - y)**2
        square = Multiply("square", diff, diff)
        half_const = Constant("half", constant=0.5)
        half = Broadcast("broad_cast_half_dim0", half_const, dim=0, shape=square.shape[0])
        if square.ndim() != 1:
            half = Unsqueeze("half_unsqueeze", half, dim=1)
            half = Broadcast("broad_cast_half_dim1", half, dim=1, shape=square.shape[1])
        half_square = Multiply("half_square", half, square)

        # delta * (abs_diff - 0.5 * delta)
        half_delta = Multiply("half_delta", half, delta)
        delta_diff = Subtract("delta_diff", abs_diff, half_delta)
        mul_delta_diff = Multiply("mul_delta_diff", delta, delta_diff)

        # mask the loss
        # if abs_diff < delta, do 0.5 * (x - y)**2
        # else do delta * (abs_diff - 0.5 * delta)
        loss_lt = Multiply("loss_lt", lt_delta, half_square)
        loss_ge = Multiply("loss_ge", ge_delta, mul_delta_diff)

        # combine masks to get the final loss
        loss = Add("loss", loss_lt, loss_ge)
        return reduce_loss(self.reduction, loss)


def align_shape(target, reference, name):
    unsqueezes = 0
    while target.ndim() < reference.ndim():
        target = Unsqueeze(f"unsqueeze_{name}_{unsqueezes}", target, unsqueezes)
        unsqueezes += 1
    for i in range(target.ndim()):
        if target.shape[i] != reference.shape[i]:
            target = Broadcast(f"broadcast_{name}_{i}", target, i, reference.shape[i])
    return target


class BCELoss(ForgeModule):
    """
    Binary Cross-Entropy Loss

    loss = reduce(-1 * (labels * log(predictions) + (1 - labels) * log(1 - predictions)), dim=0)
    """

    def __init__(self, name: str, reduction: str = "mean"):
        super().__init__(name)
        self.reduction = reduction
        self.is_loss = True

    @validate_shapes(min_dim=1, max_dim=2)
    def forward(self, prediction, labels):
        # BCE: -1 * (y * log(p) + (1 - y) * log(1 - p))
        # First term: y * log(p)
        log_prediction = Log("log", prediction)
        first_term = Multiply("mul_lab_pred", labels, log_prediction)

        one = Constant("one", constant=1.0)
        one = align_shape(one, labels, "one")

        # Second term: (1 - y) * log(1 - p)
        one_minus_labels = Subtract("one_minus_labels", one, labels)
        one_minus_prediction = Subtract("one_minus_prediction", one, prediction)
        log_one_minus_prediction = Log("log_one_minus_prediction", one_minus_prediction)
        second_term = Multiply("second_term", one_minus_labels, log_one_minus_prediction)

        # -1 * (y * log(p) + (1 - y) * log(1 - p))
        sum_terms = Add("sum_terms", first_term, second_term)
        neg_one = Constant("neg_one", constant=-1.0)
        neg_one = align_shape(neg_one, sum_terms, "neg_one")
        negative_sum_terms = Multiply("negative_sum_terms", sum_terms, neg_one)
        loss = reduce_loss(self.reduction, negative_sum_terms)
        return loss


class BCEWithLogitsLoss(ForgeModule):
    """
    Binary Cross-Entropy Loss with Logits

    loss = BCELoss(Sigmoid(predictions), labels)
    """

    def __init__(self, name: str, reduction: str = "mean"):
        super().__init__(name)
        self.reduction = reduction
        self.is_loss = True
        self.bce_loss = BCELoss("bce_loss", reduction=self.reduction)

    @validate_shapes(min_dim=1, max_dim=2)
    def forward(self, prediction, labels):
        sigmoid_prediction = Sigmoid("sigmoid", prediction)
        loss = self.bce_loss(sigmoid_prediction, labels)
>>>>>>> 7866dfe5
        return loss<|MERGE_RESOLUTION|>--- conflicted
+++ resolved
@@ -2,20 +2,11 @@
 
 # SPDX-License-Identifier: Apache-2.0
 from functools import wraps
-<<<<<<< HEAD
-
 from forge.op.tm import Broadcast, Unsqueeze
 from ..module import ForgeModule
 from .constant import Constant
-from .eltwise_unary import Clip, Log, Abs, Sqrt
-from .eltwise_binary import Add, Subtract, Multiply
-=======
-from forge.op.tm import Broadcast, Unsqueeze
-from ..module import ForgeModule
-from .constant import Constant
-from .eltwise_unary import Log, Abs, Sigmoid
+from .eltwise_unary import Clip, Log, Abs, Sigmoid, Sqrt
 from .eltwise_binary import Add, GreaterEqual, Less, Subtract, Multiply
->>>>>>> 7866dfe5
 from .nn import Softmax
 from .reduce import ReduceSum, ReduceAvg
 
@@ -131,15 +122,6 @@
         return loss
 
 
-<<<<<<< HEAD
-class TripletMarginLoss(ForgeModule):
-    def __init__(self, name: str, margin: float = 1.0, reduction: str = "mean"):
-        super().__init__(name)
-        self.margin = margin
-        # pow is fixed to 2.0
-        # https://github.com/tenstorrent/tt-mlir/issues/1203
-        self.p = 2.0
-=======
 class NLLLoss(ForgeModule):
     """
     NLLLoss
@@ -175,47 +157,10 @@
 
     def __init__(self, name: str, reduction: str = "mean"):
         super().__init__(name)
->>>>>>> 7866dfe5
-        self.reduction = reduction
-        self.is_loss = True
-
-    @validate_shapes(min_dim=1, max_dim=2)
-<<<<<<< HEAD
-    def forward(self, anchor, positive, negative):
-        if anchor.ndim() == 1:
-            anchor = Unsqueeze("unsqueeze_anchor", anchor, 0)
-            positive = Unsqueeze("unsqueeze_positive", positive, 0)
-            negative = Unsqueeze("unsqueeze_negative", negative, 0)
-
-        # Squared distance for positive pair
-        sub_pos = Subtract("sub_pos", anchor, positive)
-        square_pos = Multiply("square_pos", sub_pos, sub_pos)
-        square_pos = ReduceSum("reduce_pos_sum_dim_1", square_pos, 1)
-        pos_dist = Sqrt("sqrt_pos", square_pos)
-
-        # Squared distance for negative pair
-        sub_neg = Subtract("sub_neg", anchor, negative)
-        square_neg = Multiply("square_neg", sub_neg, sub_neg)
-        square_neg = ReduceSum("reduce_neg_sum_dim_1", square_neg, 1)
-        neg_dist = Sqrt("sqrt_neg", square_neg)
-
-        # Compute triplet loss
-        dist_diff = Subtract("dist_diff", pos_dist, neg_dist)
-
-        # Margin
-        # doing manual broadcasting because of the following issue:
-        # https://github.com/tenstorrent/tt-metal/issues/15965
-        margin = Constant("margin", constant=self.margin)
-        margin = Unsqueeze("expand_margin", margin, -1)
-        margin = Broadcast("broadcast_margin", margin, 0, dist_diff.shape[0])
-        margin = Broadcast("broadcast_margin_dim_1", margin, 1, dist_diff.shape[1])
-
-        dist_with_margin = Add("dist_with_margin", dist_diff, margin)
-
-        # clip to (0, inf)
-        clip_dist = Clip("clip_dist", dist_with_margin, 0.0, float("inf"))
-        loss = reduce_loss(self.reduction, clip_dist)
-=======
+        self.reduction = reduction
+        self.is_loss = True
+
+    @validate_shapes(min_dim=1, max_dim=2)
     def forward(self, prediction, labels):
         log_labels = Log("log", labels)
         diff = Subtract("sub", log_labels, prediction)
@@ -345,5 +290,52 @@
     def forward(self, prediction, labels):
         sigmoid_prediction = Sigmoid("sigmoid", prediction)
         loss = self.bce_loss(sigmoid_prediction, labels)
->>>>>>> 7866dfe5
+        return loss
+
+
+class TripletMarginLoss(ForgeModule):
+    def __init__(self, name: str, margin: float = 1.0, reduction: str = "mean"):
+        super().__init__(name)
+        self.margin = margin
+        # pow is fixed to 2.0
+        # https://github.com/tenstorrent/tt-mlir/issues/1203
+        self.p = 2.0
+        self.reduction = reduction
+        self.is_loss = True
+
+    @validate_shapes(min_dim=1, max_dim=2)
+    def forward(self, anchor, positive, negative):
+        if anchor.ndim() == 1:
+            anchor = Unsqueeze("unsqueeze_anchor", anchor, 0)
+            positive = Unsqueeze("unsqueeze_positive", positive, 0)
+            negative = Unsqueeze("unsqueeze_negative", negative, 0)
+
+        # Squared distance for positive pair
+        sub_pos = Subtract("sub_pos", anchor, positive)
+        square_pos = Multiply("square_pos", sub_pos, sub_pos)
+        square_pos = ReduceSum("reduce_pos_sum_dim_1", square_pos, 1)
+        pos_dist = Sqrt("sqrt_pos", square_pos)
+
+        # Squared distance for negative pair
+        sub_neg = Subtract("sub_neg", anchor, negative)
+        square_neg = Multiply("square_neg", sub_neg, sub_neg)
+        square_neg = ReduceSum("reduce_neg_sum_dim_1", square_neg, 1)
+        neg_dist = Sqrt("sqrt_neg", square_neg)
+
+        # Compute triplet loss
+        dist_diff = Subtract("dist_diff", pos_dist, neg_dist)
+
+        # Margin
+        # doing manual broadcasting because of the following issue:
+        # https://github.com/tenstorrent/tt-metal/issues/15965
+        margin = Constant("margin", constant=self.margin)
+        margin = Unsqueeze("expand_margin", margin, -1)
+        margin = Broadcast("broadcast_margin", margin, 0, dist_diff.shape[0])
+        margin = Broadcast("broadcast_margin_dim_1", margin, 1, dist_diff.shape[1])
+
+        dist_with_margin = Add("dist_with_margin", dist_diff, margin)
+
+        # clip to (0, inf)
+        clip_dist = Clip("clip_dist", dist_with_margin, 0.0, float("inf"))
+        loss = reduce_loss(self.reduction, clip_dist)
         return loss