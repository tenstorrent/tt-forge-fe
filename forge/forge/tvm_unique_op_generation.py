# SPDX-FileCopyrightText: © 2024 Tenstorrent AI ULC

# SPDX-License-Identifier: Apache-2.0
import os
import json
from enum import Enum
from loguru import logger
from typing import Any, Dict, List, Optional

import torch
import onnx

from forge.python_codegen import ForgeWriter
from forge.utils import create_excel_file
<<<<<<< HEAD
from forge.tensor import to_pt_tensors, AnyTensor
=======
from forge.tensor import to_pt_tensor, AnyTensor
>>>>>>> 5c718ef4


class NodeType(Enum):
    Activation = 1
    Parameter = 2
    Constant = 3

    @classmethod
    def to_json(cls, value):
        return value.name

    @classmethod
    def from_json(cls, value):
        return cls[value]


class Operation:
    """
    A class to store relevant code generation details about a specific operation.

    Attributes:
        function_name (str): The name of the function associated with the operation.
        node_name (str): The name of the node in the computation graph.
        output_name (str): The name of the output variable.
        input_names (list): A list of input variable names.
        input_shapes (list): A list of shapes corresponding to the input variables.
        input_dtypes (list): A list of dtypes corresponding to the input variables.
        args (list): A list of arguments for the operation.
        is_submodule_call (bool): A flag indicating if the operation is a submodule call (related to Torch 2.0).
        inputs_to_delete (list): A list of inputs to delete.
        loop_with (list): A list of loop variables.
        src_layer (optional): The source layer associated with the operation.
        metadata (dict): It contains additional information associated with the operation like model, variant, framework
    """

    def __init__(
        self,
        function_name,
        output_name="",
        node_name="",
        input_names=[],
        args=[],
        src_layer=None,
        input_shapes=[],
        input_dtypes=[],
        input_node_types=[],
        metadata={},
    ):
        self.function_name = function_name
        self.node_name = node_name
        self.output_name = output_name
        self.input_names = input_names
        self.input_node_types = input_node_types
        self.input_shapes = input_shapes
        self.input_dtypes = input_dtypes
        self.args = args
        self.is_submodule_call = False
        self.inputs_to_delete = []
        self.loop_with = []
        self.src_layer = src_layer
        self.metadata = metadata


class OpArgs(dict):
    """
    OpArgs is dictionary subclass to store arguments in which argument name will be stored as dictionary key
    and argument values will be stored as dictionary values with additional utility methods for adding, removing,
    comparing and updating arguments.

    Methods:
        get_args_names: Returns a list of argument names.
        get_args_values: Returns a list of argument values.
        add_arg: Adds a new argument with a specified name and value.
        remove_arg: Removes an argument by name.
        update_arg: Updates the value of an existing argument by name.
        is_empty: Checks if the argument dictionary is empty.
    """

    def __init__(self, *args, **kwargs):
        super().__init__(*args, **kwargs)

    def get_args_names(self):
        return list(self.keys())

    def get_args_values(self):
        return list(self.values())

    def add_arg(self, arg_name, arg_value):
        self[arg_name] = arg_value

    def remove_arg(self, arg_name):
        if arg_name in self:
            del self[arg_name]
        else:
            print(f"Arg '{arg_name}' not found.")

    def update_arg(self, arg_name, arg_value):
        if arg_name in self:
            self[arg_name] = arg_value
        else:
            print(f"Arg '{arg_name}' does not exist and cannot be updated.")

    def __eq__(self, other):
        if not isinstance(other, (OpArgs, dict)):
            return False

        for arg_name, arg_value in self.items():
            if arg_name in other.keys():
                if arg_value != other[arg_name]:
                    return False
            else:
                return False

        return True

    def __ne__(self, other):
        return not self.__eq__(other)

    def is_empty(self):
        return len(self) == 0

    def __str__(self):
        return super().__str__()


class OperandsInfo:
    """
    Stores operands information which include operand types(i.e NodeType), shapes and dtypes
    Args:
        operand_types: List of Operand type(i.e NodeType)
        operand_shapes: List of Operand shape
                        For constant nodetype, instead of storing shape, will store constant tensor.
        operand_dtypes: List of Operand datatype

    Methods:
        get_operand_types: Returns the list of operand types.
        get_operand_shapes: Returns the list of operand shapes.
        get_operand_dtypes: Returns the list of operand data types.
    """

    def __init__(self, operand_types, operand_shapes, operand_dtypes):

        # If lengths of operand_types, operand_shapes, and operand_dtypes doesn't match, raises assertion error
        assert len(operand_types) == len(operand_shapes) and len(operand_shapes) == len(
            operand_dtypes
        ), "Operands Type, shape, datatypes are not equal"
        self.operand_types = operand_types
        self.operand_shapes = operand_shapes
        self.operand_dtypes = operand_dtypes

    def get_operand_types(self):
        return self.operand_types

    def get_operand_shapes(self):
        return self.operand_shapes

    def get_operand_dtypes(self):
        return self.operand_dtypes

    def __eq__(self, other):
        """
        Checks equality between two OperandsInfo objects by comparing types, shapes, and data types.

        Args:
            other (OperandsInfo): The other OperandsInfo object to compare with.

        Returns:
            bool: True if both objects have the same operand information, otherwise False.
        """
        if not isinstance(other, OperandsInfo):
            return False
        if (
            len(self.operand_types) != len(other.operand_types)
            or len(self.operand_shapes) != len(other.operand_shapes)
            or len(self.operand_dtypes) != len(other.operand_dtypes)
        ):
            return False
        for type1, type2 in zip(self.operand_types, other.operand_types):
            if type1 != type2:
                return False
        for shape1, shape2 in zip(self.operand_shapes, other.operand_shapes):
            # For constant nodetype, will get constant tensor, instead of shape.
            if isinstance(shape1, torch.Tensor) and isinstance(shape2, torch.Tensor):
                if not torch.equal(shape1, shape2):
                    return False
            else:
                if shape1 != shape2:
                    return False
        for dtype1, dtype2 in zip(self.operand_dtypes, other.operand_dtypes):
            if dtype1 != dtype2:
                return False
        return True

    def __str__(self):
        if len(self.operand_types) > 0 and len(self.operand_shapes) > 0 and len(self.operand_dtypes) > 0:
            operands_info = "["
            for operand_type, operand_shape, operand_dtype in zip(
                self.operand_types, self.operand_shapes, self.operand_dtypes
            ):
                if isinstance(operand_shape, torch.Tensor):
                    operands_info += f"Operand(type={operand_type}, shape=Tensor, dtype={operand_dtype}), "
                else:
                    operands_info += f"Operand(type={operand_type}, shape={operand_shape}, dtype={operand_dtype}), "
            operands_info += "]"
            return operands_info

        else:
            return "OperandsInfo is empty!"


class OpArgsOpMetadata:
    """
    Stores Operation Args and associated metadata.

    Initializes OpArgsOpMetadata with a given OpArgs and operation metadata like operand_names.

    Args:
        args (OpArgs): The OpArgs object to associate with operation metadata.
        operation_metadata (Dict): Operation metadata to associate with args.

    Data Members:
        op_args_and_metadata (list of tuples): Each tuple contains an OpArgs object and a dict of operation metadata.
    """

    def __init__(self, args: OpArgs, operation_metadata: Dict[str, Any]):
        operation_metadata = self.transform_operation_metadata(operation_metadata)
        self.op_args_and_metadata = [(args, operation_metadata)]

    def get_op_args_and_metadata(self):
        return self.op_args_and_metadata

    def transform_operation_metadata(self, operation_metadata):
        new_operation_metadata = {}
        for name, value in operation_metadata.items():
            new_operation_metadata[name] = [value]
        return new_operation_metadata

    def update(self, new_args, new_operation_metadata):
        """
        Append Operation metadata if arguments match, otherwise adds new OpArgs and Operation metadata.

        Args:
            new_args (OpArgs): New arguments to match against existing ones.
            new_operation_metadata (list): New operation metadata to associate if new_args matches.
        """
        args_matched = False
        for idx, (arg, metadata) in enumerate(self.op_args_and_metadata):
            if (arg.is_empty() and new_args.is_empty()) or arg == new_args:
                for name, value in new_operation_metadata.items():
                    if value not in self.op_args_and_metadata[idx][1][name]:
                        self.op_args_and_metadata[idx][1][name].append(value)
                args_matched = True
                break
        if not args_matched:
            new_operation_metadata = self.transform_operation_metadata(new_operation_metadata)
            self.op_args_and_metadata.append((new_args, new_operation_metadata))

    def __str__(self):
        if len(self.op_args_and_metadata) > 0:
            op_args_and_metadata_info = ""
            for idx, (args, metadata) in enumerate(self.op_args_and_metadata, start=1):
                op_args_and_metadata_info += f"\t\t\t\t {idx})Opargs(" + str(args) + ")\n"
                for metadata_name, metadata_values in metadata.items():
                    op_args_and_metadata_info += f"\t\t\t\t\t\t" + str(metadata_name) + ":\n"
                    for metadata_value_idx, metadata_value in enumerate(metadata_values):
                        op_args_and_metadata_info += (
                            f"\t\t\t\t\t\t\t\t {metadata_value_idx})" + str(metadata_value) + "\n"
                        )
            return op_args_and_metadata_info
        else:
            return "OpArgsOpMetadata is empty!"


class UniqueOperationInfo:
    """
    Stores operands and argument associated with operation metadata.

    Args:
        operands (OperandsInfo): Information about operand types, shapes, and dtypes.
        opargs_opmetadata (OpArgsOpMetadata): Argument associated with the operation metadata.

    Data Members:
        unique_operands_and_opargs_opmetadata (list of tuples): Each tuple contains an OperandsInfo object
                                                             and an OpArgsOpMetadata object.
    """

    def __init__(self, operands: OperandsInfo, opargs_opmetadata: OpArgsOpMetadata):
        self.unique_operands_and_opargs_opmetadata = [(operands, opargs_opmetadata)]

    def get_unique_operands_and_opargs_opmetadata(self):
        return self.unique_operands_and_opargs_opmetadata

    def add_operands_args(self, new_operands, new_args, new_operation_metadata):
        """
        Adds or updates operandsInfo and Opargs and Operation metadata.

        Args:
            new_operands (OperandsInfo): Operands information.
            new_args (OpArgs): Operation arguments.
            new_operation_metadata (Dict): Operation metadata.
        """
        operands_matched = False
        for idx, (operands, opargs_opmetadata) in enumerate(self.unique_operands_and_opargs_opmetadata):
            if operands == new_operands:
                operands_matched = True
                self.unique_operands_and_opargs_opmetadata[idx][1].update(new_args, new_operation_metadata)
                break
        if not operands_matched:
            self.unique_operands_and_opargs_opmetadata.append(
                (new_operands, OpArgsOpMetadata(new_args, new_operation_metadata))
            )

    def __str__(self):
        if len(self.unique_operands_and_opargs_opmetadata) > 0:
            unique_operation_info = ""
            for idx, (operands, opargs_opmetadata) in enumerate(self.unique_operands_and_opargs_opmetadata, start=1):
                unique_operation_info += f"\t\t {idx})" + str(operands) + "\n"
                unique_operation_info += str(opargs_opmetadata) + "\n"
            return unique_operation_info

        else:
            return "UniqueOperationInfo is empty!"


class UniqueOperations(dict):
    """
    UniqueOperations is dictionary subclass to store forge op function name as dictionary key and
    UniqueOperationInfo (i.e Unique operands and Op arguments associated with operand names) as dictionary values
    """

    def __init__(self, *args, **kwargs):
        super().__init__(*args, **kwargs)

    @classmethod
    def validate_node_types(cls, operand_names, operand_types, node_name_to_node_type):
        """
        Validates that each operand type matches the corresponding node type.

        Args:
            operand_names (list): Names of operands.
            operand_types (list): Types of operands.
            node_name_to_node_type (dict): Mapping of operand names to node types.

        Returns:
            bool: True if validation passes, otherwise False.
        """
        for operand_name, operand_type in zip(operand_names, operand_types):
            if operand_type == NodeType.Parameter and node_name_to_node_type[operand_name] != NodeType.Parameter:
                return False
            if operand_type == NodeType.Constant and node_name_to_node_type[operand_name] != NodeType.Constant:
                return False
            if operand_type == NodeType.Activation and node_name_to_node_type[operand_name] != NodeType.Activation:
                return False
        return True

    @classmethod
    def create_unique_operations(
        cls,
        ops: Dict[int, Operation],
        named_parameters: Dict[str, torch.Tensor],
        node_name_to_node_type: Optional[Dict[str, NodeType]] = None,
        use_constant_value: bool = True,
    ):
        """
        Creates unique operations by mapping operand and argument information to forge op names.

        Args:
            ops (dict): Dictionary of operation.
            named_parameters (dict): Mapping of node name to model parameters and buffers.
            node_name_to_node_type (dict): Mapping of node names to types.
            use_constant_value (Bool): If set to true, replace constant node operand shape with constant tensor value from the named_parameter

        Returns:
            UniqueOperations: Populated UniqueOperations dictionary.
        """
        unique_operations = UniqueOperations()
        for nid in sorted(ops):
            forge_op_function_name = ops[nid].function_name
            operand_names = ops[nid].input_names
            operand_types = ops[nid].input_node_types
            if node_name_to_node_type is not None:
                assert UniqueOperations.validate_node_types(
                    operand_names, operand_types, node_name_to_node_type
                ), "Operand node types is not matching with node_name_to_node_type"
            operand_shapes = ops[nid].input_shapes
            operand_dtypes = ops[nid].input_dtypes
            args = ops[nid].args
            metadata = ops[nid].metadata
            operation_metadata = {"operand_names": operand_names}
            if len(metadata) != 0:
                for name, value in metadata.items():
                    operation_metadata[name] = value
            assert (
                len(operand_types) == len(operand_names)
                and len(operand_names) == len(operand_shapes)
                and len(operand_shapes) == len(operand_dtypes)
            ), "Operands names, shape, dtypes are not equal"

            # Replace constant node operand shape with constant value for comparing with other constant value.
            if use_constant_value:
                operand_shapes = [
                    named_parameters[operand_name] if operand_type == NodeType.Constant else operand_shape
                    for operand_type, operand_shape, operand_name in zip(operand_types, operand_shapes, operand_names)
                ]
            new_operands = OperandsInfo(operand_types, operand_shapes, operand_dtypes)
            new_args = OpArgs(args)
            if forge_op_function_name in unique_operations.keys():
                unique_operations[forge_op_function_name].add_operands_args(new_operands, new_args, operation_metadata)
            else:
                unique_operations[forge_op_function_name] = UniqueOperationInfo(
                    new_operands, OpArgsOpMetadata(new_args, operation_metadata)
                )

        return unique_operations

    def create_list_of_dict(self):
        unique_operation_details = []
        for forge_op_function_name in sorted(self):
            unique_operands_and_opargs_opmetadata = self[
                forge_op_function_name
            ].get_unique_operands_and_opargs_opmetadata()
            for operands, opargs_opmetadata in unique_operands_and_opargs_opmetadata:
                for args, operation_metadata in opargs_opmetadata.get_op_args_and_metadata():
                    operand_types = operands.get_operand_types()
                    operand_shapes = operands.get_operand_shapes()
                    operand_dtypes = operands.get_operand_dtypes()
                    operand_names = operation_metadata["operand_names"][0]
                    operation_info = {}
                    operation_info["Op"] = forge_op_function_name
                    operation_info["Operand_Names"] = str(operand_names)
                    #  Replace the constant node operand shape which contains tensor with shape of the tensor
                    new_operand_shapes = []
                    for operand_type, operand_shape in zip(operand_types, operand_shapes):
                        if operand_type == NodeType.Constant:
                            if len(operand_shape.shape) == 0:
                                new_operand_shapes.append((torch.numel(operand_shape),))
                            else:
                                new_operand_shapes.append(tuple(operand_shape.shape))
                        else:
                            new_operand_shapes.append(operand_shape)
                    operation_info["Operand_Shapes"] = str(new_operand_shapes)
                    operation_info["Operand_Types"] = str(
                        [NodeType.to_json(operand_type) for operand_type in operand_types]
                    )
                    operation_info["Operand_Dtypes"] = str(operand_dtypes)
                    operation_info["Args"] = str(args)
                    # Assign empty string since no unique ops test is generated
                    operation_info["Testfile"] = ""
                    unique_operation_details.append(operation_info)
        return unique_operation_details

    def __str__(self):
        if len(self) > 0:
            unique_operations_info = ""
            for forge_op_function_name, unique_operation in self.items():
                unique_operations_info += forge_op_function_name + ": \n"
                unique_operations_info += str(unique_operation) + "\n"
            return unique_operations_info
        else:
            return "UniqueOperations is empty!"


def export_unique_op_configuration_info(module_name, unique_operation_data, unique_ops_metadata):
    headers = ["Op", "Operand_Names", "Operand_Shapes", "Operand_Types", "Operand_Dtypes", "Args", "Testfile"]
    rows = []
    for operation_info in unique_operation_data:
        rows.append([operation_info[header] for header in headers])

    export_tvm_unique_ops_details_dir_path = os.getenv(
        "FORGE_EXPORT_TVM_UNIQUE_OPS_CONFIG_DETAILS_DIR_PATH", f"generated_modules/unique_ops/"
    )
    export_tvm_unique_ops_details_dir_path = os.path.join(export_tvm_unique_ops_details_dir_path, module_name)
    if not os.path.exists(export_tvm_unique_ops_details_dir_path):
        os.makedirs(export_tvm_unique_ops_details_dir_path)

    export_tvm_unique_ops_details_file_path = os.path.join(
        export_tvm_unique_ops_details_dir_path,
        "tvm_generated_unique_ops_config_details.xlsx",
    )

    unique_ops_metadata_file_path = os.path.join(
        export_tvm_unique_ops_details_dir_path,
        "tvm_generated_unique_ops_metadata.json",
    )
    with open(unique_ops_metadata_file_path, "w") as json_file:
        json.dump(unique_ops_metadata, json_file, indent=4)

    create_excel_file(
        title=module_name,
        headers=headers,
        rows=rows,
        output_file_path=export_tvm_unique_ops_details_file_path,
    )


<<<<<<< HEAD
def to_pt_parameters(parameters: Dict[str, AnyTensor]):
    pt_parameters = {}
    for name, param in parameters.items():
        pt_parameters[name] = to_pt_tensors(param)[0]
=======
def to_pt_parameters(parameters: Dict[str, AnyTensor], framework: str):
    pt_parameters = {}
    for name, param in parameters.items():
        if framework == "paddle" and hasattr(param, "name") and param.name is not None:
            pt_parameters[param.name] = to_pt_tensor(param)
        else:
            pt_parameters[name] = to_pt_tensor(param)
>>>>>>> 5c718ef4
    return pt_parameters


def extract_and_generate_unique_ops_tests(
    framework_mod,
    ops,
    current_module_name,
    framework,
    contains_incompatible_np_floats,
    node_name_to_node_type,
    params,
    constants,
    param_names,
    param_file_name,
    compiler_cfg,
    module_directory,
):
    """
    Generates test modules for unique operation configurations.

    The function extracts unique operation configurations based on the operation names, operand types, shapes,
    and datatypes, as well as operation arguments (if any). For operation, a test module
    file is created, which includes a Forge module for different configurations and associated test cases.
    """
    if framework == "paddle":
        named_parameters = {value.name: value for value in framework_mod.module.parameters()}

<<<<<<< HEAD
    else:
        named_parameters = dict(framework_mod.module.state_dict().items())
    
    named_buffers = dict(framework_mod.module.named_buffers())
=======
    if framework in ["pytorch", "paddle"]:
        named_parameters = dict(framework_mod.module.state_dict().items())
        named_buffers = dict(framework_mod.module.named_buffers())
        named_parameters.update(named_buffers)
    elif framework == "onnx":
        named_parameters = {}
        for weight in framework_mod.module.graph.initializer:
            named_parameters[weight.name] = onnx.numpy_helper.to_array(weight)
>>>>>>> 5c718ef4
    if param_file_name is not None:
        serialized_params = torch.load(param_file_name)
        named_parameters.update(serialized_params)

    # Convert parameters from different framework to pytorch framework(i.e Convert paddle weight/buffer tensor to pytorch tensor)
    named_parameters = to_pt_parameters(named_parameters, framework)

    # Convert parameters from different framework to pytorch framework(i.e Convert paddle weight/buffer tensor to pytorch tensor)
    named_parameters = to_pt_parameters(named_parameters)

    # The model's named parameters and named buffers are stored for the following key reasons:
    #
    #     1) In the generated unique ops test, the actual parameters and constants are utilized within the forge module subclass,
    #        which is subsequently loaded by the `process_framework_parameter` method.
    #
    #     2) When generating unique ops tests, if all the operands of an operation (op) are parameters or constants,
    #        rather than generating random tensor shapes and dtypes, actual parameter and constant values
    #        are loaded to ensure accuracy.
    #
    #     3) In the model analysis markdown generation pipeline, when extracting the unique ops configuration from all models,
    #        the shape of constant node operands is replaced with the actual constant tensor values.
    #        This is because while many constant node operands share the same shape, their values may differ, and
    #        retaining these actual values yields more meaningful insights for analysis.
    #
    # However, storing the model's parameters and buffers as `.pt` files can lead to disk space issues. To reduce space usage,
    # the following actions need to be implemented:
    #
    #     1) In the generated unique ops tests, if all operands of an operation (op) are parameters or constants,
    #        generate random tensors based on the shapes and dtypes instead of using the actual parameters/constants.
    #
    #     2) Rather than storing all model parameters and buffers, store only the tensors that are required for the generated
    #        unique ops test forge module(i.e remove unused parameters and constants from the `.pt` files).

    named_params_file_name = None
    named_buffers_file_name = None
    if compiler_cfg.tvm_generate_unique_ops_tests:
        # Store named parameters
        named_params_file_name = os.path.join(module_directory, str(current_module_name) + "_named_params.pt")
        torch.save(named_parameters, named_params_file_name)

        # Store named buffers
        named_buffers_file_name = os.path.join(module_directory, str(current_module_name) + "_named_buffers.pt")
        torch.save(named_buffers, named_buffers_file_name)
    else:
        if param_file_name is not None and os.path.exists(param_file_name):
            os.remove(param_file_name)
            param_file_name = None

    # Extract unique operations by comparing operands types, shapes and dtypes and arguments if any
    unique_operations = UniqueOperations.create_unique_operations(ops, named_parameters, node_name_to_node_type)
    logger.info(f"UniqueOperations:\n{unique_operations}")

    def get_param_const(name):
        for nid, param in params.items():
            if param[0] == name:
                return nid, param
        for nid, const in constants.items():
            if const[0] == name:
                return nid, const
        logger.error(f"There is no paramter/constant with the name {name}")

    if compiler_cfg.tvm_generate_unique_ops_tests:

        unique_operation_details = []
        for op_idx, forge_op_function_name in enumerate(sorted(unique_operations)):

            # Extract operation name from forge op function name
            op_name = forge_op_function_name.split(".")[-1].lower()

            module_name = "test_" + op_name

            # Initialize Forge writer and generate header with pytest specific imports
            writer = ForgeWriter(
                module_name,
                framework,
                module_directory=f"generated_modules/unique_ops/{current_module_name}",
                contains_incompatible_np_floats=contains_incompatible_np_floats,
                delete_inputs=False,
            )
            writer.write_header(include_pytest_imports=True)

            # Get the unique operands and operation arguments assiocated the operand names
            unique_operands_and_opargs_opmetadata = unique_operations[
                forge_op_function_name
            ].get_unique_operands_and_opargs_opmetadata()

            pytest_input_shapes_and_dtypes_list = []
            forge_module_names = []
            module_idx = 0
            forge_module_list = []
            test_count = 0
            pytest_metadata_list = []
            for operands_idx, (operands, opargs_opmetadata) in enumerate(unique_operands_and_opargs_opmetadata):

                for args_idx, (args, operation_metadata) in enumerate(opargs_opmetadata.get_op_args_and_metadata()):

                    operand_types = operands.get_operand_types()
                    operand_shapes = operands.get_operand_shapes()
                    operand_dtypes = operands.get_operand_dtypes()
                    operand_names = operation_metadata["operand_names"][0]

                    if compiler_cfg.export_tvm_unique_ops_config_details:
                        operation_info = {}
                        operation_info["Op"] = forge_op_function_name
                        operation_info["Operand_Names"] = str(operand_names)
                        operation_info["Operand_Shapes"] = str(
                            [
                                operand_name if operand_type == NodeType.Constant else operand_shape
                                for operand_type, operand_shape, operand_name in zip(
                                    operand_types, operand_shapes, operand_names
                                )
                            ]
                        )
                        operation_info["Operand_Types"] = str(
                            [NodeType.to_json(operand_type) for operand_type in operand_types]
                        )
                        operation_info["Operand_Dtypes"] = str(operand_dtypes)
                        operation_info["Args"] = str(args)

                    # Check if all operands types are parameters or constants and change the operand type from
                    # parameters or constants to activation and pass it as activation to forge module forward function
                    all_params_const = all(
                        [
                            True if (operand_type == NodeType.Parameter or operand_type == NodeType.Constant) else False
                            for operand_type in operand_types
                        ]
                    )
                    if all_params_const:
                        operand_types = [NodeType.Activation] * len(operand_types)
                        operand_shapes = operand_names
                        operand_names = [op_name + "_input_" + str(idx) for idx in range(len(operand_names))]

                    # Check if an existing Forge module matches the current operation configuration.
                    # This involves comparing the number of inputs, operand types, activation operand count,
                    # and arguments. If a match is found, further checks are made to ensure that the parameter
                    # shapes and data types, or constants, match as well. If a match is found for either parameters
                    # or constants, the new Forge module creation is skipped. If no match is found, a new Forge module
                    # will be created for the current operation configuration.
                    need_to_create_forge_module = True
                    for forge_mod in forge_module_list:
                        if (
                            len(forge_mod["operand_types"]) == len(operand_types)
                            and forge_mod["operand_types"] == operand_types
                        ):
                            if (
                                forge_mod["number_of_activation"]
                                == len(
                                    list(
                                        filter(lambda operand_type: operand_type == NodeType.Activation, operand_types)
                                    )
                                )
                                and forge_mod["args"] == args
                            ):
                                param_shape_dtype_list = [
                                    (operand_shape, operand_dtype)
                                    for operand_type, operand_shape, operand_dtype in zip(
                                        operand_types, operand_shapes, operand_dtypes
                                    )
                                    if operand_type == NodeType.Parameter
                                ]

                                const_list = [
                                    operand_shape
                                    for operand_type, operand_shape in zip(operand_types, operand_shapes)
                                    if operand_type == NodeType.Constant
                                ]

                                if forge_mod["number_of_parameters"] > 0 and len(param_shape_dtype_list) > 0:
                                    if len(param_shape_dtype_list) == forge_mod["number_of_parameters"]:
                                        params_shape_dtype_equal = all(
                                            [
                                                True if (shape1 == shape2 and dtype1 == dtype2) else False
                                                for (shape1, dtype1), (shape2, dtype2) in zip(
                                                    forge_mod["param_shape_dtype_list"], param_shape_dtype_list
                                                )
                                            ]
                                        )
                                        if params_shape_dtype_equal:
                                            need_to_create_forge_module = False
                                            forge_module_names.append(forge_mod["class_name"])
                                            break
                                elif forge_mod["number_of_constants"] > 0 and len(const_list) > 0:
                                    if len(const_list) == forge_mod["number_of_constants"]:
                                        const_equal = all(
                                            [
                                                True if torch.equal(const1, const2) else False
                                                for const1, const2 in zip(forge_mod["const_list"], const_list)
                                            ]
                                        )
                                        if const_equal:
                                            need_to_create_forge_module = False
                                            forge_module_names.append(forge_mod["class_name"])
                                            break
                                else:
                                    need_to_create_forge_module = False
                                    forge_module_names.append(forge_mod["class_name"])
                                    break

                    # If no matching Forge module was found, create a new one for the current operation configuration
                    if need_to_create_forge_module:

                        # Generate class name and append it forge_module_names list for using it as pytest parameter.
                        class_name = current_module_name.lower() + op_name + str(module_idx)
                        class_name = class_name.title().replace("_", "")
                        forge_module_names.append(class_name)

                        needed_params = {}
                        needed_consts = {}
                        params_shape_dtype_list = []
                        const_list = []
                        forward_method_inputs = {}
                        new_operand_names = []

                        # Iterate through operand types and names to classify them as parameters, constants, or activations.
                        # Collect the necessary parameters and constants, and use them to generate the class definition and
                        # handle activations for the forward method inputs.
                        for idx, (operand_type, operand_name) in enumerate(zip(operand_types, operand_names)):
                            if operand_type == NodeType.Parameter:
                                nid, param_tuple = get_param_const(operand_name)
                                needed_params[nid] = param_tuple
                                params_shape_dtype_list.append([param_tuple[1], param_tuple[3]])
                                new_operand_names.append(operand_name)
                            elif operand_type == NodeType.Constant:
                                nid, const_tuple = get_param_const(operand_name)
                                needed_consts[nid] = const_tuple
                                const_list.append(named_parameters[operand_name])
                                new_operand_names.append(operand_name)
                            else:
                                if operand_name not in forward_method_inputs.values():
                                    forward_method_inputs[idx] = operand_name
                                else:
                                    forward_method_inputs[idx] = op_name + "_input_" + str(idx)
                                    logger.warning(
                                        f"operand_name {operand_name} is already present in the forward_method_inputs {forward_method_inputs}"
                                    )
                                new_operand_names.append(forward_method_inputs[idx])

                        # Generate the class definition with the collected parameters and constants.
                        writer.write_class_definition(
                            params=needed_params, constants=needed_consts, class_name=class_name
                        )

                        # Create a single operation with the function name, output name,
                        # input operand names, and arguments and use it for generating forward method
                        single_op = {
                            args_idx: Operation(
                                function_name=forge_op_function_name,
                                output_name=op_name + "_output_1",
                                input_names=new_operand_names,
                                args=tuple(args.items()),
                            )
                        }

                        forward_method_returns = {args_idx: single_op[args_idx].output_name}

                        # Generate forge module forward function
                        writer.write_forward(single_op, forward_method_inputs, forward_method_returns)

                        # If there are any parameters or constants, generate the parameter parser function.
                        if len(needed_params) != 0 or len(needed_consts) != 0:
                            writer.write_param_parser(
                                param_names, param_file_name, named_params_file_name, named_buffers_file_name
                            )

                        module_idx += 1
                        forge_module_list.append(
                            {
                                "class_name": class_name,
                                "operand_types": operand_types,
                                "number_of_activation": len(forward_method_inputs),
                                "number_of_parameters": len(needed_params),
                                "number_of_constants": len(needed_consts),
                                "param_shape_dtype_list": params_shape_dtype_list,
                                "const_list": const_list,
                                "args": args,
                            }
                        )

                    # Collect activation input shapes and dtypes for using it in pytest parameter
                    pytest_input_shapes_dtypes = []
                    for operand_type, operand_shape, operand_dtype in zip(
                        operand_types, operand_shapes, operand_dtypes
                    ):
                        if operand_type == NodeType.Activation:
                            pytest_input_shapes_dtypes.append((operand_shape, operand_dtype))
                    pytest_input_shapes_and_dtypes_list.append(pytest_input_shapes_dtypes)

                    pytest_metadata = {}
                    if op_name == "embedding":
                        # Calculate embedding op indicies tensor maximum value based upon the num_embeddings of the weight tensor.
                        if all_params_const and isinstance(operand_shapes[1], str):
                            # If both operands of the embedding op are parameter/constant,
                            # take the num_embeddings from the  params(i.e Dict[nid, Tuple(name, shape, require_grad, dtype)])
                            _, param_tuple = get_param_const(operand_shapes[1])
                            pytest_metadata["max_int"] = int(param_tuple[1][0]) - 1
                        else:
                            pytest_metadata["max_int"] = int(operand_shapes[1][0]) - 1

                    if len(pytest_metadata) != 0:
                        pytest_metadata_list.append(pytest_metadata)

                    if compiler_cfg.export_tvm_unique_ops_config_details:
                        operation_info["Testfile"] = (
                            writer.module_directory
                            + "/"
                            + writer.filename
                            + f"::test_module[forge_module_and_shapes_dtypes{test_count}]"
                        )
                        unique_operation_details.append(operation_info)
                        test_count += 1

            # If the parameter/constant is passed as activation, operand shape will be replaced with operand name
            # because instead of generating tensor from shape, use actual tensor from model parameters/buffers
            # and so generating function for loading the model parameters/buffers and saving it as named_parameter variable
            need_model_parameter_function = any(
                [
                    True if isinstance(shape, str) else False
                    for pytest_input_shapes_dtypes in pytest_input_shapes_and_dtypes_list
                    for shape, _ in pytest_input_shapes_dtypes
                ]
            )
            if need_model_parameter_function:
                writer.write_model_parameter_function(param_file_name, named_params_file_name, named_buffers_file_name)

            # To avoid recording pcc in record_property pytest fixture and add the pcc to the exclude metadata property list
            exclude_record_property = []
            if op_name == "embedding":
                exclude_record_property.append("max_int")

            # Generate pytest function for the operation with pytest parameter containing list of tuple
            # and each tuple constaints module name, tuple of operand shape/name and dtype
            writer.write_pytest_function(
                forge_module_names=forge_module_names,
                pytest_input_shapes_and_dtypes_list=pytest_input_shapes_and_dtypes_list,
                pytest_metadata_list=pytest_metadata_list,
                exclude_record_property=exclude_record_property,
            )

            writer.close_file()

    else:
        unique_operation_details = unique_operations.create_list_of_dict()

    if compiler_cfg.export_tvm_unique_ops_config_details:
        unique_ops_metadata = {
            "framework": framework,
            "module_name": current_module_name,
            "param_file_name": param_file_name,
            "named_params_file_name": named_params_file_name,
            "named_buffers_file_name": named_buffers_file_name,
        }
        export_unique_op_configuration_info(current_module_name, unique_operation_details, unique_ops_metadata)


def generate_models_ops_test(unique_operations: UniqueOperations, models_ops_test_output_directory_path: str):
    """
    Generate models ops test forge modules with test function from the provided unique operation configuration extracted across all the models
    """

    # Iterate over the unique operations dictonary after sorting it by operation name.
    for forge_op_function_name in sorted(unique_operations):

        module_metadata = {"forge_op_name": forge_op_function_name.split(".")[-1]}

        # Extract operation name from forge op function name
        op_name = forge_op_function_name.split(".")[-1].lower()

        module_name = "test_" + op_name

        # Initialize Forge writer and generate header with pytest specific imports
        writer = ForgeWriter(
            module_name,
            framework="pytorch",  # Currently unique operation extraction is supported for pytorch framework so explicitly specifying the framework as pytorch
            module_directory=models_ops_test_output_directory_path,
        )
        writer.write_header(include_pytest_imports=True)

        # Get the unique operands and operation arguments assiocated with the operation metadata
        unique_operands_and_opargs_opmetadata = unique_operations[
            forge_op_function_name
        ].get_unique_operands_and_opargs_opmetadata()

        pytest_input_shapes_and_dtypes_list = []
        forge_module_names = []
        module_idx = 0
        forge_module_list = []
        pytest_metadata_list = []
        for operands_idx, (operands, opargs_opmetadata) in enumerate(unique_operands_and_opargs_opmetadata):

            for args_idx, (args, operation_metadata) in enumerate(opargs_opmetadata.get_op_args_and_metadata()):

                operand_shapes = operands.get_operand_shapes()
                operand_types = operands.get_operand_types()
                operand_dtypes = operands.get_operand_dtypes()
                model_variant_info_list = operation_metadata["model_variant_info"]

                # Check if all operands types are parameters or constants and change the operand type from
                # parameters or constants to activation and pass it as activation to forge module forward function
                all_params_const = all(
                    [
                        True if (operand_type == NodeType.Parameter or operand_type == NodeType.Constant) else False
                        for operand_type in operand_types
                    ]
                )
                if all_params_const:
                    operand_types = [NodeType.Activation] * len(operand_types)

                # Check if an existing Forge module matches the current operation configuration.
                # This involves comparing the number of inputs, operand types, activation operand count,
                # and arguments. If a match is found, further checks are made to ensure that the parameter
                # shapes and data types, or constants, match as well. If a match is found for either parameters
                # or constants, the new Forge module creation is skipped. If no match is found, a new Forge module
                # will be created for the current operation configuration.
                need_to_create_forge_module = True
                for forge_mod in forge_module_list:
                    if (
                        len(forge_mod["operand_types"]) == len(operand_types)
                        and forge_mod["operand_types"] == operand_types
                    ):
                        if (
                            forge_mod["number_of_activation"]
                            == len(
                                list(filter(lambda operand_type: operand_type == NodeType.Activation, operand_types))
                            )
                            and forge_mod["args"] == args
                        ):
                            param_shape_dtype_list = [
                                (operand_shape, operand_dtype)
                                for operand_type, operand_shape, operand_dtype in zip(
                                    operand_types, operand_shapes, operand_dtypes
                                )
                                if operand_type == NodeType.Parameter
                            ]
                            const_shape_dtype_list = [
                                (operand_shape, operand_dtype)
                                for operand_type, operand_shape, operand_dtype in zip(
                                    operand_types, operand_shapes, operand_dtypes
                                )
                                if operand_type == NodeType.Constant
                            ]

                            if forge_mod["number_of_parameters"] > 0 and len(param_shape_dtype_list) > 0:
                                if len(param_shape_dtype_list) == forge_mod["number_of_parameters"]:
                                    params_shape_dtype_equal = all(
                                        [
                                            True if (shape1 == shape2 and dtype1 == dtype2) else False
                                            for (shape1, dtype1), (shape2, dtype2) in zip(
                                                forge_mod["param_shape_dtype_list"], param_shape_dtype_list
                                            )
                                        ]
                                    )
                                    if params_shape_dtype_equal:
                                        need_to_create_forge_module = False
                                        forge_module_names.append(forge_mod["class_name"])
                                        break
                            elif forge_mod["number_of_constants"] > 0 and len(const_shape_dtype_list) > 0:
                                if len(const_shape_dtype_list) == forge_mod["number_of_constants"]:
                                    const_shape_dtype_equal = all(
                                        [
                                            True if (shape1 == shape2 and dtype1 == dtype2) else False
                                            for (shape1, dtype1), (shape2, dtype2) in zip(
                                                forge_mod["const_shape_dtype_list"], const_shape_dtype_list
                                            )
                                        ]
                                    )
                                    if const_shape_dtype_equal:
                                        need_to_create_forge_module = False
                                        forge_module_names.append(forge_mod["class_name"])
                                        break
                            else:
                                need_to_create_forge_module = False
                                forge_module_names.append(forge_mod["class_name"])
                                break

                # If no matching Forge module was found, create a new one for the current operation configuration
                if need_to_create_forge_module:

                    # Generate class name and append it forge_module_names list for using it as pytest parameter.
                    class_name = op_name + str(module_idx)
                    class_name = class_name.title().replace("_", "")
                    forge_module_names.append(class_name)

                    needed_params = {}
                    needed_consts = {}
                    params_shape_dtype_list = []
                    const_shape_dtype_list = []
                    forward_method_inputs = {}
                    operand_names = []

                    # Iterate through operand types to classify them as parameters, constants, or activations.
                    # Collect the necessary parameters and constants, and use them to generate the class definition and
                    # handle activations for the forward method inputs.
                    for idx, (operand_type, operand_shape, operand_dtype) in enumerate(
                        zip(operand_types, operand_shapes, operand_dtypes)
                    ):
                        if operand_type == NodeType.Parameter:
                            parameter_name = class_name.lower() + ".weight_" + str(idx)
                            param_tuple = (parameter_name, operand_shape, True, operand_dtype)
                            needed_params[idx] = param_tuple
                            params_shape_dtype_list.append([operand_shape, operand_dtype])
                            operand_names.append(parameter_name)
                        elif operand_type == NodeType.Constant:
                            constant_name = class_name.lower() + "_const_" + str(idx)
                            const_tuple = (constant_name, operand_shape, operand_dtype)
                            needed_consts[idx] = const_tuple
                            const_shape_dtype_list.append([operand_shape, operand_dtype])
                            operand_names.append(constant_name)
                        else:
                            forward_method_inputs[idx] = op_name + "_input_" + str(idx)
                            operand_names.append(forward_method_inputs[idx])

                    # Generate the class definition with the collected parameters and constants.
                    writer.write_class_definition(params=needed_params, constants=needed_consts, class_name=class_name)

                    # Create a single operation with the function name, output name,
                    # input operand names, and arguments and use it for generating forward method
                    single_op = {
                        args_idx: Operation(
                            function_name=forge_op_function_name,
                            output_name=op_name + "_output_1",
                            input_names=operand_names,
                            args=tuple(args.items()),
                        )
                    }

                    forward_method_returns = {args_idx: single_op[args_idx].output_name}

                    # Generate forge module forward function
                    writer.write_forward(single_op, forward_method_inputs, forward_method_returns)

                    module_idx += 1
                    forge_module_list.append(
                        {
                            "class_name": class_name,
                            "operand_types": operand_types,
                            "number_of_activation": len(forward_method_inputs),
                            "number_of_parameters": len(needed_params),
                            "number_of_constants": len(needed_consts),
                            "param_shape_dtype_list": params_shape_dtype_list,
                            "const_shape_dtype_list": const_shape_dtype_list,
                            "args": args,
                        }
                    )

                # Collect activation input shapes and dtypes for using it in pytest parameter
                pytest_input_shapes_dtypes = []
                for operand_type, operand_shape, operand_dtype in zip(operand_types, operand_shapes, operand_dtypes):
                    if operand_type == NodeType.Activation:
                        pytest_input_shapes_dtypes.append((operand_shape, operand_dtype))
                pytest_input_shapes_and_dtypes_list.append(pytest_input_shapes_dtypes)

                # A dictonary contain metadata info for the specific operation configuration which will be recorded in record_property fixture
                pytest_metadata = {
                    "model_names": [
                        model_variant_info["variant_name"] for model_variant_info in model_variant_info_list
                    ],
                    "pcc": 0.99,
                }

                if len(args) != 0:
                    pytest_metadata["args"] = dict(args)

                if op_name == "embedding":
                    # Calculate embedding op indicies tensor maximum value based upon the num_embeddings of the weight tensor.
                    pytest_metadata["max_int"] = int(operand_shapes[1][0]) - 1
                elif op_name == "advindex":
                    # Calculate advindex op indicies tensor maximum value based upon the reference tensor at dim = 0.
                    if (
                        len(operand_shapes[1]) > 1
                        and len(operand_shapes[0]) > len(operand_shapes[1])
                        and operand_shapes[0] == 1
                    ):
                        pytest_metadata["max_int"] = int(operand_shapes[0][1]) - 1
                    else:
                        pytest_metadata["max_int"] = int(operand_shapes[0][0]) - 1

                pytest_metadata_list.append(pytest_metadata)

        # List of marker that will added at the top of the test function
        markers = ["nightly_models_ops"]

        # To avoid recording pcc in record_property pytest fixture and add the pcc to the exclude metadata property list
        exclude_record_property = ["pcc"]
        if op_name in ["embedding", "advindex"]:
            exclude_record_property.append("max_int")

        # Generate pytest function for the operation with pytest parameter containing list of tuple
        # and each tuple constaints module name, tuple of operand shape/name and dtype
        writer.write_pytest_function(
            forge_module_names=forge_module_names,
            pytest_input_shapes_and_dtypes_list=pytest_input_shapes_and_dtypes_list,
            markers=markers,
            module_metadata=module_metadata,
            pytest_metadata_list=pytest_metadata_list,
            use_ids_function=True,
            include_random_parameter_constant_gen=True,
            exclude_record_property=exclude_record_property,
        )

        writer.close_file()<|MERGE_RESOLUTION|>--- conflicted
+++ resolved
@@ -12,11 +12,7 @@
 
 from forge.python_codegen import ForgeWriter
 from forge.utils import create_excel_file
-<<<<<<< HEAD
-from forge.tensor import to_pt_tensors, AnyTensor
-=======
 from forge.tensor import to_pt_tensor, AnyTensor
->>>>>>> 5c718ef4
 
 
 class NodeType(Enum):
@@ -512,12 +508,6 @@
     )
 
 
-<<<<<<< HEAD
-def to_pt_parameters(parameters: Dict[str, AnyTensor]):
-    pt_parameters = {}
-    for name, param in parameters.items():
-        pt_parameters[name] = to_pt_tensors(param)[0]
-=======
 def to_pt_parameters(parameters: Dict[str, AnyTensor], framework: str):
     pt_parameters = {}
     for name, param in parameters.items():
@@ -525,7 +515,6 @@
             pt_parameters[param.name] = to_pt_tensor(param)
         else:
             pt_parameters[name] = to_pt_tensor(param)
->>>>>>> 5c718ef4
     return pt_parameters
 
 
@@ -553,12 +542,6 @@
     if framework == "paddle":
         named_parameters = {value.name: value for value in framework_mod.module.parameters()}
 
-<<<<<<< HEAD
-    else:
-        named_parameters = dict(framework_mod.module.state_dict().items())
-    
-    named_buffers = dict(framework_mod.module.named_buffers())
-=======
     if framework in ["pytorch", "paddle"]:
         named_parameters = dict(framework_mod.module.state_dict().items())
         named_buffers = dict(framework_mod.module.named_buffers())
@@ -567,16 +550,12 @@
         named_parameters = {}
         for weight in framework_mod.module.graph.initializer:
             named_parameters[weight.name] = onnx.numpy_helper.to_array(weight)
->>>>>>> 5c718ef4
     if param_file_name is not None:
         serialized_params = torch.load(param_file_name)
         named_parameters.update(serialized_params)
 
     # Convert parameters from different framework to pytorch framework(i.e Convert paddle weight/buffer tensor to pytorch tensor)
     named_parameters = to_pt_parameters(named_parameters, framework)
-
-    # Convert parameters from different framework to pytorch framework(i.e Convert paddle weight/buffer tensor to pytorch tensor)
-    named_parameters = to_pt_parameters(named_parameters)
 
     # The model's named parameters and named buffers are stored for the following key reasons:
     #
