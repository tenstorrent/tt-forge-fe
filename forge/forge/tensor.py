--- conflicted
+++ resolved
@@ -521,11 +521,7 @@
         return super().to_framework(framework)
 
 
-<<<<<<< HEAD
-FrameworkTensor: TypeAlias = torch.Tensor | tf.Tensor | tf.Variable | paddle.Tensor 
-=======
 FrameworkTensor: TypeAlias = torch.Tensor | tf.Tensor | tf.Variable | paddle.Tensor
->>>>>>> 2a48cb21
 AnyTensor: TypeAlias = FrameworkTensor | Tensor
 
 
@@ -1215,12 +1211,8 @@
     else:
         raise RuntimeError(f"Unknown type of tensor: {type(t)}")
 
-<<<<<<< HEAD
-def to_pd_tensors(tensors: Union[AnyTensor, Tuple[AnyTensor, ...], List[AnyTensor]]) -> Tuple[paddle.Tensor, ...]: 
-=======
 
 def to_pd_tensors(tensors: Union[AnyTensor, Tuple[AnyTensor, ...], List[AnyTensor]]) -> Tuple[paddle.Tensor, ...]:
->>>>>>> 2a48cb21
     paddle_tensors = []
 
     if not isinstance(tensors, (list, tuple)):
@@ -1231,15 +1223,6 @@
 
     return tuple(paddle_tensors)
 
-def to_pd_tensor(pt: torch.Tensor) -> paddle.Tensor:
-    if isinstance(pt, paddle.Tensor):
-        return pt
-    elif isinstance(pt, torch.Tensor):
-        pd = paddle.to_tensor(pt.detach().numpy(), dtype=map_pt_dtype_to_pd(pt.dtype))
-        pd.stop_gradient = not pt.requires_grad
-        return pd
-    else:
-        raise RuntimeError(f"Unsupported type of tensor: {type(pt)}")
 
 def to_pd_tensor(pt: torch.Tensor) -> paddle.Tensor:
     if isinstance(pt, paddle.Tensor):
