--- conflicted
+++ resolved
@@ -267,10 +267,7 @@
     @property
     def supported_tensor_types(self) -> Tuple:
         from forge.tensor import AnyTensor  # Local import to avoid circular dependency
-<<<<<<< HEAD
-=======
-
->>>>>>> 2a48cb21
+
         return (AnyTensor,)
 
     @property
@@ -279,12 +276,7 @@
         return (CompiledModel,)
 
     @property
-<<<<<<< HEAD
-    def framework_model_types(self) -> Tuple: 
-        from forge.module import AnyModule # Local import to avoid circular dependency
-=======
     def framework_model_types(self) -> Tuple:
         from forge.module import AnyModule  # Local import to avoid circular dependency
 
->>>>>>> 2a48cb21
         return (AnyModule,)