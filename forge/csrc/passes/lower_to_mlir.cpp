// SPDX-FileCopyrightText: © 2024 Tenstorrent AI ULC
//
// SPDX-License-Identifier: Apache-2.0
#include "lower_to_mlir.hpp"

// Standard headers
#include <cstdint>
#include <stdexcept>
#include <string>

// TTForge headers
#include "forge_graph_module.hpp"
#include "graph_lib/graph.hpp"
#include "graph_lib/node.hpp"
#include "graph_lib/utils.hpp"
#include "graph_lib/node_types.hpp"
#include "llvm/ADT/ArrayRef.h"
#include "llvm/ADT/SmallVector.h"
#include "llvm/ADT/StringRef.h"
#include "mlir/IR/Attributes.h"
#include "mlir/IR/BuiltinAttributes.h"
#include "mlir/IR/Value.h"
#include "mlir/IR/ValueRange.h"
#include "utils/logger.hpp"

// MLIR headers
#pragma clang diagnostic push
#pragma clang diagnostic ignored "-Wunused-local-typedef"
#include "mlir/Dialect/Func/IR/FuncOps.h"
#include "mlir/Dialect/Tensor/IR/Tensor.h"
#include "mlir/IR/BuiltinOps.h"
#include "mlir/IR/Builders.h"
#include "mlir/IR/MLIRContext.h"
#include "mlir/IR/OperationSupport.h"
#include "mlir/IR/Verifier.h"
#pragma clang diagnostic pop

// TTMLIR headers
#include "ttmlir/Dialect/TT/IR/TTOpsTypes.h"
#include "ttmlir/Dialect/TTIR/IR/TTIROps.h"
#include "ttmlir/Dialect/TTIR/IR/TTIROps.h"

namespace 
{
using namespace tt;
/**
 * @brief Implementation of TT-MLIR emission from the Forge module (set of graphs).
 */

class MLIRGenerator
{
    public:
        /// Construct a new MLIRGenerator object.
        MLIRGenerator(mlir::MLIRContext &context) : builder_(&context)
        {
            init_lowering_handler_map();
        }

        /// Public API: Convert the ForgeGraphModule into an MLIR module operation for TTIR.
        mlir::ModuleOp emit_mlir(tt::ForgeGraphModule& module)
        {
            graphModule_ = mlir::ModuleOp::create(get_module_location(module), module.name());
            graphModule_->setAttr(mlir::tt::SystemDescAttr::name,
                      mlir::tt::SystemDescAttr::getDefault(builder_.getContext()));
            builder_.setInsertionPointToStart(&graphModule_.getBodyRegion().front());

            // Emit MLIR functions for each graph in the module.
            for (auto graph : module.graphs())
            {
                // Currently there is only one graph in the ForgeGraphModule. This will change after completion of issue #100.
                // For now, we keep the hack for splitting the single graph into forward and backward subgraphs.
                TT_ASSERT(module.graphs().size() == 1, "Expected only one graph in ForgeGraphModule");

                {
                    auto traversal_context = graphlib::get_subgraph_traversal_context<graphlib::SubgraphType::Forward>(graph);
                    emit_mlir_function(graph);
                }

                if (graph->training())
                {
                    auto traversal_context = graphlib::get_subgraph_traversal_context<graphlib::SubgraphType::Backward>(graph);
                    emit_mlir_function(graph, "backward");
                }
            }

            /// Verify the module after we have finished constructing it, this will check
            /// the structural properties of the IR and invoke any specific verifiers we
            /// have on the TTIR operations.
            if (failed(mlir::verify(graphModule_))) 
            {
                graphModule_.emitError("module verification failed.");
                throw std::runtime_error("Generated MLIR module failed verification.");
            }

            log_info(LogMLIRCompiler, "MLIR module generated successfully.");
            graphModule_.dump();

#ifdef DEBUG
            // Create a string to store the output
            std::string moduleStr;
            llvm::raw_string_ostream rso(moduleStr);

            // Print the MLIR module
            mlir::OpPrintingFlags printFlags;
            printFlags.enableDebugInfo();
            graphModule_.print(rso, printFlags);

            rso.flush();

            log_trace(LogMLIRCompiler, "MLIR module after lowering ForgeGraphModule:\n{}", moduleStr);
#endif

            return graphModule_;
        }

    private:
        /// A "module" matches the set of graphs contained in ForgeGraphModule.
        /// Where each graph will lower into a separate MLIR function inside the module.
        mlir::ModuleOp graphModule_;

        /// The builder is a helper class to create IR. The builder
        /// is stateful, in particular it keeps an "insertion point": this is where
        /// the next operations will be introduced.
        mlir::OpBuilder builder_;

        /// The symbol table maintains a mapping between the names of ttforge nodes and their corresponding values in the current scope.
        /// Initially, the function arguments (model activations) are added to the symbol table.
        /// After evaluating each ttforge op node, the declare function adds a new entry to the symbol table for future reference.
        std::map<std::string, std::pair<mlir::Value, graphlib::Node*>> symbolTable_;

        /// Handler type for lowering ttforge operations to MLIR.
        using HandlerType = mlir::Value (MLIRGenerator::*)(tt::graphlib::Graph *, tt::graphlib::OpNode *);

        /// Map of lowering handlers for ttforge operations to MLIR.
        std::map<std::string, HandlerType> lowering_handler_map;

        /// Declares a variable in the current (only) scope.
        /// The declaration corresponds to exactly one operation node in the TTForge graph.
        void declare(graphlib::Node *node, mlir::Value value) {
            if (symbolTable_.find(node->name()) != symbolTable_.end())
            {
                throw std::runtime_error("Variable " + node->name() + " already declared in the current scope.");
            }
            
            log_trace(LogMLIRCompiler, "Declaring {} in the current scope.", node->name());

            symbolTable_[node->name()] = {value, node};
        }

        // Convert a TTForge attribute to an MLIR attribute.
        mlir::Attribute convert_to_mlir_attribute(const tt::ForgeOpAttr& value) {
            return std::visit([this](auto&& arg) -> mlir::Attribute {
                using T = std::decay_t<decltype(arg)>;
                if constexpr (std::is_same_v<T, std::string>) {
                    return builder_.getStringAttr(arg);
                } else if constexpr (std::is_same_v<T, bool>) {
                    return builder_.getBoolAttr(arg);
                } else if constexpr (std::is_same_v<T, int>) {
                    return builder_.getSI32IntegerAttr(arg);
                } else if constexpr (std::is_same_v<T, float>) {
                    return builder_.getF32FloatAttr(arg);
                } else if constexpr (std::is_same_v<T, std::vector<int>>) {
                    llvm::SmallVector<mlir::Attribute> attributes;
                    for (auto& element : arg) {
                        attributes.push_back(builder_.getI32IntegerAttr(element));
                    }
                    return builder_.getArrayAttr(attributes);
                } else {
                    // If type not handled, throw an exception or handle it appropriately
                    throw std::runtime_error("Unhandled attribute type");
                }
            }, value);
        }

        /// Emit a new function in MLIR.
        /// A function represents a set of TTForge operations that are executed to produce output results.
        /// This function will generate the MLIR code for each TTForge operation in the graph and emit the return operation for the function.
        mlir::func::FuncOp emit_mlir_function(tt::graphlib::Graph *graph, std::string fn_name = "forward") {

            log_info("Emmiting mlir for function {}", fn_name);
            // Assemble the function arguments (inputs and parameters)
            llvm::SmallVector<mlir::Type> argument_types;
            llvm::SmallVector<graphlib::Node *> argument_nodes;
            
            symbolTable_.clear();

            // Add the graph inputs to the argument list
            for (auto *input: graph->ordered_module_inputs()) //for (auto *input : graph->nodes_by_type(tt::graphlib::kInput))
            {
                log_trace(LogMLIRCompiler, "Adding input {} to the argument list.", input->name());

                argument_nodes.push_back(input);
                argument_types.push_back(get_node_type(input));
            }

            // Add the graph constants to the argument list
            for (auto *constant : graph->get_constant_nodes())
            {
                log_trace(LogMLIRCompiler, "Adding constant {} to the argument list.", constant->name());

                argument_nodes.push_back(constant);
                argument_types.push_back(get_node_type(constant));
            }

            // Add the graph parameters to the argument list
            for(auto *parameter: graph->get_parameter_nodes())
            {
                // Check whether the parameter is actually used in the current graph context,
                // for example when compiling model for training we will emit separate mlirs
                // for forward and backward subgraphs (via GraphTraversalContext).
                if (graph->data_users(parameter).empty())
                {
                    log_trace(LogMLIRCompiler, "Skipping parameter {} as it is not used in the current graph context.", parameter->name());
                    continue;
                }
                log_trace(LogMLIRCompiler, "Adding parameter {} to the argument list.", parameter->name());

                argument_nodes.push_back(parameter);
                argument_types.push_back(get_node_type(parameter));
            }

            // Assemble the function return values (outputs)
            llvm::SmallVector<mlir::Type> returns;
            auto output_nodes = graph->nodes([](const graphlib::Node *node) {
                return node->node_type() == tt::graphlib::NodeType::kOutput
                 || (node->node_type() == tt::graphlib::NodeType::kQueue && node->as<graphlib::QueueNode>()->is_grad_accumulator());
            });

            for (auto *output : output_nodes)
            {
                log_trace(LogMLIRCompiler, "Adding output {} to the return list.", output->name());
                returns.push_back(get_node_type(output));
            }

            // Create the function and emit it in the MLIR module.
            auto funcType = builder_.getType<mlir::FunctionType>(mlir::TypeRange(argument_types), mlir::TypeRange(returns));
            auto func = builder_.create<mlir::func::FuncOp>(graphModule_.getLoc(), fn_name, funcType);
            
            // Set the function argument names
            for(size_t i = 0; i < argument_nodes.size(); i++)
            {
                graphlib::Node* argument_node = argument_nodes[i];
                llvm::SmallVector<mlir::NamedAttribute, 1> named_attributes;
                named_attributes.push_back(builder_.getNamedAttr("ttir.name", builder_.getStringAttr(argument_node->name())));
                func.setArgAttrs(i, named_attributes);
                log_trace(LogMLIRCompiler, "Set argument name {} for function argument {}.", argument_node->name(), i);
            }

            // Start the body of the function by creating an entry block.
            mlir::Block *entryBlock = func.addEntryBlock();

            // Declare function arguments in the symbol table
            for(auto namedValue: llvm::zip(argument_nodes, entryBlock->getArguments()))
            {
                graphlib::Node* argument_node = std::get<0>(namedValue);
                mlir::BlockArgument arg = std::get<1>(namedValue);
                declare(argument_node, arg);
            }
            
            // Set the insertion point in the builder to the beginning of the function
            // body, it will be used throughout the codegen to create operations in this
            // function.
            auto savedInsertionPoint = builder_.saveInsertionPoint();
            builder_.setInsertionPointToStart(entryBlock);

            // Walk the graph in topological order and generate MLIR for each TTForge operation
            // node in the graph. For each new operation result, declare it in the symbol table.
            for (auto *node : graphlib::topological_sort(*graph))
            {
                // Skip if the node isn't TTForge operation
                if (node->node_type() != tt::graphlib::NodeType::kPyOp)
                {
                    log_trace(LogMLIRCompiler, "Skipping node {} as it is not a TTForge operation.", node->name());
                    continue;
                }
                log_trace(LogMLIRCompiler, "Emitting MLIR for node {}", node->name());

                tt::graphlib::OpNode *op_node = node->as<tt::graphlib::OpNode>();

                // Emit MLIR for the TTForge operation node
                mlir::Value opValue = emit_mlir_tt_forge_operation(graph, op_node);
                log_trace(LogMLIRCompiler, "Generated MLIR for node {} with value {}",
                    node->name(), covnert_mlir_value_to_string(opValue));
            }
            emit_mlir_return_op(graph);

            // Restore the saved insertion point.
            builder_.restoreInsertionPoint(savedInsertionPoint);

            return func;
        }

        /// Emit an MLIR operation for a TTForge node.
        mlir::Value emit_mlir_tt_forge_operation(tt::graphlib::Graph *graph, tt::graphlib::OpNode *op_node)
        {
            auto handler = lowering_handler_map.find(op_node->op_name());
            // There is no known lowering handler for this operation. Report error.
            if (handler == lowering_handler_map.end())
            {
                log_error("Unsupported operation for lowering from TTForge to TTIR: {}", op_node->op_name());
                throw std::runtime_error("Unsupported operation for lowering from TTForge to TTIR: " + op_node->op_name());
            }

            // Call the handler to lower the TTForge op to MLIR
            mlir::Value opResult = (this->*(handler->second))(graph, op_node);

            // This is the first time we are visiting this TTForge node during the traversal of the graph using topological sort.
            // Therefore, we need to declare the result of this operation so that we can refer to it later if needed.
            declare(op_node, opResult);
            return opResult;
        }

        /// Emit an MLIR operation for a ttforge elementwise operation.
        template <typename TTIROp>
        mlir::Value emit_mlir_ttforge_op(tt::graphlib::Graph *graph, tt::graphlib::OpNode *op_node)
        {
            // Evaluate operation return type
            llvm::SmallVector<mlir::Type> return_types = get_mlir_type_range(op_node);

            // Evaluate operation operands: inputs and outputs per DPS
            llvm::SmallVector<mlir::Value> operands = get_mlir_operands(graph, op_node);

            // Evaluate opeartion attributes
            llvm::SmallVector<mlir::NamedAttribute> attributes;
            ::llvm::ArrayRef<::llvm::StringRef> operation_attributes = TTIROp::getAttributeNames();
            for(auto attribute_name: operation_attributes)
            {
                if (attribute_name == "operand_constraints")
                {
                    // Create operation constraint attributes
                    mlir::NamedAttribute operand_constraints_attribute = builder_.getNamedAttr(
                        "operand_constraints",
                    builder_.getArrayAttr(get_mlir_operand_constraint_attributes(graph, op_node)));
                    attributes.push_back(operand_constraints_attribute);
                }
                else if (attribute_name == mlir::OpTrait::AttrSizedOperandSegments<void>::getOperandSegmentSizeAttr())
                {
                    // Create operation segment sizes attributes
                    mlir::NamedAttribute operand_segment_sizes_attribute = builder_.getNamedAttr(
                        mlir::OpTrait::AttrSizedOperandSegments<void>::getOperandSegmentSizeAttr(), 
                        builder_.getDenseI32ArrayAttr({
                            static_cast<int32_t>(graph->operands(op_node).size()), 
                        static_cast<int32_t>(1)
                        }));
                    attributes.push_back(operand_segment_sizes_attribute);
                }
            }

            for(const auto & attribute: op_node->op_type().named_attrs)
            {
                // convert atribute to mlir atribute
                auto mlir_atribute = convert_to_mlir_attribute(attribute.second);
                mlir::NamedAttribute named_attribute = builder_.getNamedAttr(
                                        attribute.first, mlir_atribute);
                attributes.push_back(named_attribute);
            }

            auto op = builder_.create<TTIROp>(
                get_tt_forge_operation_location(graph, op_node), 
                mlir::TypeRange(return_types),
                mlir::ValueRange(operands),
                attributes);

            return op.getOperation()->getResult(0);
        }

        // Get the TT-MLIR type for a TTForge operation.
        llvm::SmallVector<mlir::Type> get_mlir_type_range(tt::graphlib::OpNode *op_node)
        {
            llvm::SmallVector<mlir::Type> return_type_vector;
            return_type_vector.push_back(get_node_type(op_node));
            return return_type_vector;
        }

        // All operands must be present in the symbol table, since we are
        // traversing the TTForge graph using topological sort. We iterate over the
        // operands of the current node and retrieve their corresponding values
        // from the symbol table.
        llvm::SmallVector<mlir::Value> get_mlir_operands(
            tt::graphlib::Graph *graph,
            tt::graphlib::OpNode *op_node)
        {
            llvm::SmallVector<mlir::Value> operands;

#ifdef DEBUG
            // Log all values from symbolTable_
            log_trace(LogMLIRCompiler, "Logging all keys from symbolTable_");
            for (const auto& entry : symbolTable_)
            {
                log_trace(LogMLIRCompiler, "Key: {}", entry.first);
            }
#endif
            
            for (auto operand : graph->data_operands(op_node))
            {
                TT_ASSERT(symbolTable_.find(operand->name()) != symbolTable_.end(), "Operand " + operand->name() + " not found in symbol table.");
                operands.push_back(symbolTable_.at(operand->name()).first);
            }

            operands.push_back(emit_mlir_empty_tensor(graph, op_node));
            return operands;
        }

        // Get the MLIR operand constraint attributes for a TTForge operation.
        llvm::SmallVector<mlir::Attribute> get_mlir_operand_constraint_attributes(
            tt::graphlib::Graph *graph,
            tt::graphlib::OpNode *op_node)
        {
            llvm::SmallVector<mlir::Attribute> operand_constraints;

            for ([[maybe_unused]] auto& operand: graph->operands(op_node))
            {
                mlir::Attribute operand_constraint_attribute = builder_.getAttr<mlir::tt::OperandConstraintAttr>(
                           mlir::tt::OperandConstraint::AnyDevice);
                operand_constraints.push_back(operand_constraint_attribute);
            }

            for ([[maybe_unused]] auto& user: graph->data_users(op_node))
            {
                mlir::Attribute operand_constraint_attribute = builder_.getAttr<mlir::tt::OperandConstraintAttr>(
                           mlir::tt::OperandConstraint::AnyDevice);
                operand_constraints.push_back(operand_constraint_attribute);           
            }

            return operand_constraints;
        }

        /// Emit an MLIR operation for an empty tensor.
        mlir::Value emit_mlir_empty_tensor(tt::graphlib::Graph *graph, tt::graphlib::Node *node)
        {
            llvm::SmallVector<int64_t> shape_vec;

            for(auto dim : node->shape().as_vector())
            {
                shape_vec.push_back((int64_t)dim);
            }

            return builder_.create<mlir::tensor::EmptyOp>(
                get_tt_forge_operation_location(graph, node),
                shape_vec,
                get_data_type(node));
        }

        /// Emit the return operation for the function.
        void emit_mlir_return_op(tt::graphlib::Graph *graph)
        {
            // Assemble the function return values (outputs)
            llvm::SmallVector<mlir::Value> returnValues;

            auto output_nodes = graph->nodes([](const graphlib::Node *node) {
                return node->node_type() == tt::graphlib::NodeType::kOutput
                 || (node->node_type() == tt::graphlib::NodeType::kQueue && node->as<graphlib::QueueNode>()->is_grad_accumulator());
            });

            for (auto *output : output_nodes)
            {
                TT_ASSERT(graph->data_operands(output).size() == 1, "Output node must have exactly one operand.");
                auto output_operand = graph->data_operands(output)[0];
                auto outputValue = symbolTable_[output_operand->name()].first;
                returnValues.push_back(outputValue);
            }

            builder_.create<mlir::func::ReturnOp>(
                builder_.getUnknownLoc(), 
                mlir::ValueRange(returnValues));
        }

        /// Get the MLIR data type for a TTForge node.
        mlir::Type get_data_type(graphlib::Node *node)
        {
            switch (node->output_df())
            {
                case tt::DataFormat::Float32:
                    return builder_.getF32Type();
                case tt::DataFormat::Float16_b:
                    return builder_.getBF16Type();
                case tt::DataFormat::Float16:
                    return builder_.getF16Type();
                case tt::DataFormat::Int8:
                    return builder_.getI8Type();
                default:
                    log_error("Unsupported data format during lowering from TTForge to TTIR: {}", node->output_df());
                    TT_ASSERT(false);
            }

            // TODO add all supported types in switch
            return builder_.getF32Type();
        }

        /// Get the MLIR type for a TTForge node.
        mlir::Type get_node_type(graphlib::Node *node)
        {
            std::vector<int64_t> shape_vec;

            for (auto dim : node->shape().as_vector())
            {
                shape_vec.push_back((int64_t)dim);
            }

            return mlir::RankedTensorType::get(shape_vec, get_data_type(node));
        }

        /// Get the location for a module.
        mlir::Location get_module_location(tt::ForgeGraphModule& module)
        {
            return mlir::FileLineColLoc::get(
                builder_.getContext(), module.name(), 0, 0);
        }

        /// Get the simple location for a node in a format "graph_name", (graph_id), (node_id)
        mlir::Location get_node_location(tt::graphlib::Graph *graph, tt::graphlib::Node *node)
        {
            return mlir::FileLineColLoc::get(
                builder_.getContext(), graph->name(), graph->id(), node->id());
        }

        /// Get the location for a TTForge operation. The location is a combination of the operation name and the node location.
        mlir::Location get_tt_forge_operation_location(tt::graphlib::Graph *graph, tt::graphlib::Node *node)
        {
            return mlir::NameLoc::get(
                builder_.getStringAttr(node->name()), get_node_location(graph, node));
        }

        /// Convert an MLIR value to a string.
        std::string covnert_mlir_value_to_string(mlir::Value &value)
        {
            std::string string_value;
            llvm::raw_string_ostream os(string_value);
            os << value;
            os.flush();
            return string_value;
        }
        
        /// Initialize lowering handler map
        void init_lowering_handler_map()
        {
            lowering_handler_map["add"] = &MLIRGenerator::emit_mlir_ttforge_op<mlir::tt::ttir::AddOp>;
            lowering_handler_map["embedding"] = &MLIRGenerator::emit_mlir_ttforge_op<mlir::tt::ttir::EmbeddingOp>;
            lowering_handler_map["matmul"] = &MLIRGenerator::emit_mlir_ttforge_op<mlir::tt::ttir::MatmulOp>;
            lowering_handler_map["multiply"] = &MLIRGenerator::emit_mlir_ttforge_op<mlir::tt::ttir::MultiplyOp>;
            lowering_handler_map["reciprocal"] = &MLIRGenerator::emit_mlir_ttforge_op<mlir::tt::ttir::ReciprocalOp>;
            lowering_handler_map["reduce_avg"] = &MLIRGenerator::emit_mlir_ttforge_op<mlir::tt::ttir::MeanOp>;
            lowering_handler_map["reduce_sum"] = &MLIRGenerator::emit_mlir_ttforge_op<mlir::tt::ttir::SumOp>;
            lowering_handler_map["relu"] = &MLIRGenerator::emit_mlir_ttforge_op<mlir::tt::ttir::ReluOp>;
            lowering_handler_map["reshape"] = &MLIRGenerator::emit_mlir_ttforge_op<mlir::tt::ttir::ReshapeOp>;
            lowering_handler_map["softmax"] = &MLIRGenerator::emit_mlir_ttforge_op<mlir::tt::ttir::SoftmaxOp>;
            lowering_handler_map["sqrt"] = &MLIRGenerator::emit_mlir_ttforge_op<mlir::tt::ttir::SqrtOp>;
            lowering_handler_map["squeeze"] = &MLIRGenerator::emit_mlir_ttforge_op<mlir::tt::ttir::SqueezeOp>;
            lowering_handler_map["subtract"] = &MLIRGenerator::emit_mlir_ttforge_op<mlir::tt::ttir::SubtractOp>;
            lowering_handler_map["transpose"] = &MLIRGenerator::emit_mlir_ttforge_op<mlir::tt::ttir::TransposeOp>;
            lowering_handler_map["greater_equal"] = &MLIRGenerator::emit_mlir_ttforge_op<mlir::tt::ttir::GreaterEqualOp>;
            lowering_handler_map["unsqueeze"] = &MLIRGenerator::emit_mlir_ttforge_op<mlir::tt::ttir::UnsqueezeOp>;
            lowering_handler_map["conv2d"] = &MLIRGenerator::emit_mlir_ttforge_op<mlir::tt::ttir::Conv2dOp>;
<<<<<<< HEAD
            lowering_handler_map["concatenate"] = &MLIRGenerator::emit_mlir_ttforge_op<mlir::tt::ttir::ConcatOp>;
=======
            lowering_handler_map["sigmoid"] = &MLIRGenerator::emit_mlir_ttforge_op<mlir::tt::ttir::SigmoidOp>;
>>>>>>> b7a17e6b
        }
};
}
namespace tt::passes
{
    /// Public API for generating MLIR from the Forge module (set of graphs).
    mlir::OwningOpRef<mlir::ModuleOp> lower_to_mlir(tt::ForgeGraphModule& module, mlir::MLIRContext& context)
    {
        return MLIRGenerator(context).emit_mlir(module);
    }
}<|MERGE_RESOLUTION|>--- conflicted
+++ resolved
@@ -551,11 +551,8 @@
             lowering_handler_map["greater_equal"] = &MLIRGenerator::emit_mlir_ttforge_op<mlir::tt::ttir::GreaterEqualOp>;
             lowering_handler_map["unsqueeze"] = &MLIRGenerator::emit_mlir_ttforge_op<mlir::tt::ttir::UnsqueezeOp>;
             lowering_handler_map["conv2d"] = &MLIRGenerator::emit_mlir_ttforge_op<mlir::tt::ttir::Conv2dOp>;
-<<<<<<< HEAD
             lowering_handler_map["concatenate"] = &MLIRGenerator::emit_mlir_ttforge_op<mlir::tt::ttir::ConcatOp>;
-=======
             lowering_handler_map["sigmoid"] = &MLIRGenerator::emit_mlir_ttforge_op<mlir::tt::ttir::SigmoidOp>;
->>>>>>> b7a17e6b
         }
 };
 }
