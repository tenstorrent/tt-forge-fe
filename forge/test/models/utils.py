# SPDX-FileCopyrightText: (c) 2024 Tenstorrent AI ULC
#
# SPDX-License-Identifier: Apache-2.0
import torch
from tabulate import tabulate
import json

<<<<<<< HEAD

class StrEnum(str, Enum):
    def __str__(self):
        return self.value


class Framework(StrEnum):
    PYTORCH = "pt"
    TENSORFLOW = "tf"
    ONNX = "onnx"
    PADDLE = "pd"


class Task(StrEnum):
    SPEECH_TRANSLATE = "speech_translate"
    MUSIC_GENERATION = "music_generation"
    SPEECH_RECOGNITION = "speech_recognition"
    QA = "qa"
    MASKED_LM = "mlm"
    CAUSAL_LM = "clm"
    TOKEN_CLASSIFICATION = "token_cls"
    SEQUENCE_CLASSIFICATION = "seq_cls"
    IMAGE_CLASSIFICATION = "img_cls"
    IMAGE_SEGMENTATION = "img_seg"
    POSE_ESTIMATION = "pose_estimation"
    DEPTH_PREDICTION = "depth_prediction"
    TEXT_GENERATION = "text_gen"
    OBJECT_DETECTION = "obj_det"
    SEMANTIC_SEGMENTATION = "sem_seg"
    MASKED_IMAGE_MODELLING = "masked_img"
    CONDITIONAL_GENERATION = "cond_gen"
    IMAGE_ENCODING = "img_enc"
    VISUAL_BACKBONE = "visual_bb"
    DEPTH_ESTIMATION = "depth_estimation"
    SCENE_TEXT_RECOGNITION = "scene_text_recognition"
    TEXT_TO_SPEECH = "text_to_speech"
    SENTENCE_EMBEDDING_GENERATION = "sentence_embed_gen"
    MULTIMODAL_TEXT_GENERATION = "multimodal_text_gen"
    ATOMIC_ML = "atomic_ml"


class Source(StrEnum):
    HUGGINGFACE = "hf"
    TORCH_HUB = "torchhub"
    TIMM = "timm"
    OSMR = "osmr"
    TORCHVISION = "torchvision"
    GITHUB = "github"
    PADDLE = "paddlemodels"
    PADDLENLP = "paddlenlp"


def build_module_name(
    framework: Framework,
    model: str,
    task: Task,
    source: Source,
    variant: str = "base",
    suffix: str | None = None,
) -> str:
    module_name = f"{framework}_{model}"
    if variant is not None:
        module_name += f"_{variant}"
    module_name += f"_{task}"
    module_name += f"_{source}"
    if suffix is not None:
        module_name += f"_{suffix}"

    module_name = re.sub(r"[^a-zA-Z0-9_]", "_", module_name)
    module_name = re.sub(r"_+", "_", module_name)
    module_name = module_name.lower()
    return module_name


=======
>>>>>>> 87c4a55c
imagenet_class_index_path = "forge/test/models/files/labels/imagenet_class_index.json"


def load_class_labels(file_path):
    """Load class labels from the local JSON file."""
    with open(file_path, "r") as f:
        class_idx = json.load(f)
    return [class_idx[str(i)][1] for i in range(len(class_idx))]


def print_cls_results(fw_out, compiled_model_out):

    class_labels = load_class_labels(imagenet_class_index_path)
    fw_top1_probabilities, fw_top1_class_indices = torch.topk(fw_out.softmax(dim=1) * 100, k=1)
    compiled_model_top1_probabilities, compiled_model_top1_class_indices = torch.topk(
        compiled_model_out.softmax(dim=1) * 100, k=1
    )

    # Directly get the top 1 predicted class and its probability for both models
    fw_top1_class_idx = fw_top1_class_indices[0, 0].item()
    compiled_model_top1_class_idx = compiled_model_top1_class_indices[0, 0].item()
    fw_top1_class_prob = fw_top1_probabilities[0, 0].item()
    compiled_model_top1_class_prob = compiled_model_top1_probabilities[0, 0].item()

    # Get the class labels for top 1 class
    fw_top1_class_label = class_labels[fw_top1_class_idx]
    compiled_model_top1_class_label = class_labels[compiled_model_top1_class_idx]

    # Prepare the results for displaying
    table = [
        ["Metric", "Framework Model", "Compiled Model"],
        ["Top 1 Predicted Class Label", fw_top1_class_label, compiled_model_top1_class_label],
        ["Top 1 Predicted Class Probability", fw_top1_class_prob, compiled_model_top1_class_prob],
    ]
    print(tabulate(table, headers="firstrow", tablefmt="grid"))<|MERGE_RESOLUTION|>--- conflicted
+++ resolved
@@ -5,83 +5,6 @@
 from tabulate import tabulate
 import json
 
-<<<<<<< HEAD
-
-class StrEnum(str, Enum):
-    def __str__(self):
-        return self.value
-
-
-class Framework(StrEnum):
-    PYTORCH = "pt"
-    TENSORFLOW = "tf"
-    ONNX = "onnx"
-    PADDLE = "pd"
-
-
-class Task(StrEnum):
-    SPEECH_TRANSLATE = "speech_translate"
-    MUSIC_GENERATION = "music_generation"
-    SPEECH_RECOGNITION = "speech_recognition"
-    QA = "qa"
-    MASKED_LM = "mlm"
-    CAUSAL_LM = "clm"
-    TOKEN_CLASSIFICATION = "token_cls"
-    SEQUENCE_CLASSIFICATION = "seq_cls"
-    IMAGE_CLASSIFICATION = "img_cls"
-    IMAGE_SEGMENTATION = "img_seg"
-    POSE_ESTIMATION = "pose_estimation"
-    DEPTH_PREDICTION = "depth_prediction"
-    TEXT_GENERATION = "text_gen"
-    OBJECT_DETECTION = "obj_det"
-    SEMANTIC_SEGMENTATION = "sem_seg"
-    MASKED_IMAGE_MODELLING = "masked_img"
-    CONDITIONAL_GENERATION = "cond_gen"
-    IMAGE_ENCODING = "img_enc"
-    VISUAL_BACKBONE = "visual_bb"
-    DEPTH_ESTIMATION = "depth_estimation"
-    SCENE_TEXT_RECOGNITION = "scene_text_recognition"
-    TEXT_TO_SPEECH = "text_to_speech"
-    SENTENCE_EMBEDDING_GENERATION = "sentence_embed_gen"
-    MULTIMODAL_TEXT_GENERATION = "multimodal_text_gen"
-    ATOMIC_ML = "atomic_ml"
-
-
-class Source(StrEnum):
-    HUGGINGFACE = "hf"
-    TORCH_HUB = "torchhub"
-    TIMM = "timm"
-    OSMR = "osmr"
-    TORCHVISION = "torchvision"
-    GITHUB = "github"
-    PADDLE = "paddlemodels"
-    PADDLENLP = "paddlenlp"
-
-
-def build_module_name(
-    framework: Framework,
-    model: str,
-    task: Task,
-    source: Source,
-    variant: str = "base",
-    suffix: str | None = None,
-) -> str:
-    module_name = f"{framework}_{model}"
-    if variant is not None:
-        module_name += f"_{variant}"
-    module_name += f"_{task}"
-    module_name += f"_{source}"
-    if suffix is not None:
-        module_name += f"_{suffix}"
-
-    module_name = re.sub(r"[^a-zA-Z0-9_]", "_", module_name)
-    module_name = re.sub(r"_+", "_", module_name)
-    module_name = module_name.lower()
-    return module_name
-
-
-=======
->>>>>>> 87c4a55c
 imagenet_class_index_path = "forge/test/models/files/labels/imagenet_class_index.json"
 
 
