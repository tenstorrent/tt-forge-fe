--- conflicted
+++ resolved
@@ -53,10 +53,6 @@
     TORCHVISION = "torchvision"
     GITHUB = "github"
     PADDLE = "paddlemodels"
-<<<<<<< HEAD
-    PADDLENLP = "paddlenlp"
-=======
->>>>>>> b6e8c150
 
 
 def build_module_name(
