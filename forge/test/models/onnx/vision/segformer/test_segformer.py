--- conflicted
+++ resolved
@@ -97,15 +97,7 @@
     )
 
     # Record Forge Property
-<<<<<<< HEAD
-    if variant == "nvidia/segformer-b0-finetuned-ade-512-512":
-        forge_property_recorder.record_group("red")
-        forge_property_recorder.record_priority("P1")
-    else:
-        forge_property_recorder.record_group("generality")
-=======
     forge_property_recorder.record_group("generality")
->>>>>>> c9f1d209
 
     # Load the model from HuggingFace
     torch_model = download_model(SegformerForSemanticSegmentation.from_pretrained, variant, return_dict=False)
