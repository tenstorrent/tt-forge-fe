--- conflicted
+++ resolved
@@ -14,14 +14,10 @@
 from forge.forge_property_utils import Framework, Source, Task
 from forge.verify.verify import verify
 
-<<<<<<< HEAD
 from test.models.pytorch.vision.ssd300_vgg16.model_utils.model_utils import (
     Postprocessor,
 )
-from test.models.pytorch.vision.utils.utils import load_vision_model_and_input
-=======
 from test.models.pytorch.vision.vision_utils.utils import load_vision_model_and_input
->>>>>>> ea425bfc
 
 variants_with_weights = {
     "ssd300_vgg16": "SSD300_VGG16_Weights",
@@ -79,15 +75,11 @@
 
     # Forge compile framework model
     compiled_model = forge.compile(
-<<<<<<< HEAD
-        model, sample_inputs=inputs, module_name=module_name, forge_property_handler=forge_property_recorder
-=======
         framework_model,
         sample_inputs=inputs,
         module_name=module_name,
         forge_property_handler=forge_property_recorder,
         compiler_cfg=compiler_cfg,
->>>>>>> ea425bfc
     )
 
     # Model Verification
