# SPDX-FileCopyrightText: © 2024 Tenstorrent AI ULC

# SPDX-License-Identifier: Apache-2.0
import paddle
import pytest
import torch
from loguru import logger
from paddle.vision.models import googlenet
from PIL import Image
from torchvision import models, transforms

import forge
<<<<<<< HEAD
from forge.verify.config import VerifyConfig
from forge.verify.value_checkers import AutomaticValueChecker
=======
from forge.forge_property_utils import Framework, Source, Task
>>>>>>> 5c718ef4
from forge.verify.verify import verify

from test.utils import download_model


@pytest.mark.xfail
@pytest.mark.nightly
def test_googlenet_paddle(forge_property_recorder):
    # Record model details
    module_name = build_module_name(
        framework=Framework.PADDLE,
        model="googlenet",
        source=Source.PADDLE,
        task=Task.IMAGE_CLASSIFICATION,
    )
    forge_property_recorder.record_model_name(module_name)

    # Load framework model
    framework_model = googlenet(pretrained=True)

    # Compile model
    input_sample = [paddle.rand([1, 3, 224, 224])]
    compiled_model = forge.compile(
        framework_model,
        sample_inputs=input_sample,
        module_name=module_name,
        forge_property_handler=forge_property_recorder,
    )

    # Verify data on sample input
    verify(
        input_sample,
        framework_model,
        compiled_model,
        VerifyConfig(value_checker=AutomaticValueChecker(pcc=0.95)),
        forge_property_handler=forge_property_recorder,
    )


@pytest.mark.nightly
@pytest.mark.xfail
def test_googlenet_pytorch(forge_property_recorder):

    # Record Forge Property
    forge_property_recorder.record_group("generality")
    module_name = forge_property_recorder.record_model_properties(
        framework=Framework.PYTORCH, model="googlenet", source=Source.TORCHVISION, task=Task.IMAGE_CLASSIFICATION
    )

    # Create Forge module from PyTorch model
    # Two ways to load the same model
    # model = torch.hub.load('pytorch/vision:v0.10.0', 'googlenet', pretrained=True)
    framework_model = download_model(models.googlenet, pretrained=True)
    framework_model.eval()

    # Image preprocessing
    try:
        torch.hub.download_url_to_file("https://github.com/pytorch/hub/raw/master/images/dog.jpg", "dog.jpg")
        input_image = Image.open("dog.jpg")
        preprocess = transforms.Compose(
            [
                transforms.Resize(256),
                transforms.CenterCrop(224),
                transforms.ToTensor(),
                transforms.Normalize(mean=[0.485, 0.456, 0.406], std=[0.229, 0.224, 0.225]),
            ]
        )
        input_tensor = preprocess(input_image)
        input_batch = input_tensor.unsqueeze(0)  # create a mini-batch as expected by the model
    except:
        logger.warning(
            "Failed to download the image file, replacing input with random tensor. Please check if the URL is up to date"
        )
        input_batch = torch.rand(1, 3, 224, 224)

    inputs = [input_batch]

    # Forge compile framework model
    compiled_model = forge.compile(
        framework_model, sample_inputs=inputs, module_name=module_name, forge_property_handler=forge_property_recorder
    )

    # Model Verification
    verify(inputs, framework_model, compiled_model, forge_property_handler=forge_property_recorder)<|MERGE_RESOLUTION|>--- conflicted
+++ resolved
@@ -10,12 +10,7 @@
 from torchvision import models, transforms
 
 import forge
-<<<<<<< HEAD
-from forge.verify.config import VerifyConfig
-from forge.verify.value_checkers import AutomaticValueChecker
-=======
 from forge.forge_property_utils import Framework, Source, Task
->>>>>>> 5c718ef4
 from forge.verify.verify import verify
 
 from test.utils import download_model
