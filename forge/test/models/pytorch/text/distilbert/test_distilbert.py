# SPDX-FileCopyrightText: © 2024 Tenstorrent AI ULC

# SPDX-License-Identifier: Apache-2.0
import pytest
from transformers import (
    DistilBertForMaskedLM,
    DistilBertForQuestionAnswering,
    DistilBertForSequenceClassification,
    DistilBertForTokenClassification,
    DistilBertTokenizer,
)

import forge
from forge.forge_property_utils import Framework, Source, Task
from forge.verify.verify import verify

from test.utils import download_model

variants = [
    pytest.param(
        "distilbert-base-uncased",
<<<<<<< HEAD
        marks=[pytest.mark.xfail(reason="RuntimeError: BinaryOpType cannot be mapped to BcastOpMath")],
=======
        marks=[pytest.mark.xfail],
>>>>>>> 9ea9d7fd
    ),
    "distilbert-base-cased",
    "distilbert-base-multilingual-cased",
]


@pytest.mark.nightly
@pytest.mark.parametrize("variant", variants)
def test_distilbert_masked_lm_pytorch(forge_property_recorder, variant):
    if variant != "distilbert-base-uncased":
        pytest.skip("Skipping due to the current CI/CD pipeline limitations")

    # Record Forge Property
    module_name = forge_property_recorder.record_model_properties(
        framework=Framework.PYTORCH, model="distilbert", variant=variant, task=Task.MASKED_LM, source=Source.HUGGINGFACE
    )

    # Record Forge Property
    forge_property_recorder.record_group("generality")

    # Load DistilBert tokenizer and model from HuggingFace
    # Variants: distilbert-base-uncased, distilbert-base-cased,
    # distilbert-base-multilingual-cased
    # NOTE: These model variants are pre-trined only. They need to be fine-tuned
    # on a downstream task. Code is for demonstration purposes only.
    tokenizer = download_model(DistilBertTokenizer.from_pretrained, variant)
    framework_model = download_model(DistilBertForMaskedLM.from_pretrained, variant)

    # Load data sample
    sample_text = "The capital of France is [MASK]."

    # Data preprocessing
    input_tokens = tokenizer(
        sample_text,
        max_length=128,
        padding="max_length",
        truncation=True,
        return_tensors="pt",
    )

    inputs = [input_tokens["input_ids"], input_tokens["attention_mask"]]

    # Forge compile framework model
    compiled_model = forge.compile(
        framework_model, sample_inputs=inputs, module_name=module_name, forge_property_handler=forge_property_recorder
    )

    # Model Verification
    verify(inputs, framework_model, compiled_model, forge_property_handler=forge_property_recorder)


@pytest.mark.nightly
@pytest.mark.parametrize("variant", ["distilbert-base-cased-distilled-squad"])
def test_distilbert_question_answering_pytorch(forge_property_recorder, variant):
    pytest.skip("Skipping due to the current CI/CD pipeline limitations")

    # Record Forge Property
    module_name = forge_property_recorder.record_model_properties(
        framework=Framework.PYTORCH, model="distilbert", variant=variant, task=Task.QA, source=Source.HUGGINGFACE
    )

    # Record Forge Property
    forge_property_recorder.record_group("generality")

    # Load Bert tokenizer and model from HuggingFace
    tokenizer = download_model(DistilBertTokenizer.from_pretrained, variant)
    framework_model = download_model(DistilBertForQuestionAnswering.from_pretrained, variant)

    # Load data sample from SQuADv1.1
    context = """Super Bowl 50 was an American football game to determine the champion of the National Football League
    (NFL) for the 2015 season. The American Football Conference (AFC) champion Denver Broncos defeated the
    National Football Conference (NFC) champion Carolina Panthers 24\u201310 to earn their third Super Bowl title.
    The game was played on February 7, 2016, at Levi's Stadium in the San Francisco Bay Area at Santa Clara, California.
    As this was the 50th Super Bowl, the league emphasized the \"golden anniversary\" with various gold-themed
    initiatives, as well as temporarily suspending the tradition of naming each Super Bowl game with Roman numerals
    (under which the game would have been known as \"Super Bowl L\"), so that the logo could prominently
    feature the Arabic numerals 50."""

    question = "Which NFL team represented the AFC at Super Bowl 50?"

    # Data preprocessing
    input_tokens = tokenizer(
        question,
        context,
        max_length=384,
        padding="max_length",
        truncation=True,
        return_tensors="pt",
    )

    inputs = [input_tokens["input_ids"], input_tokens["attention_mask"]]

    # Forge compile framework model
    compiled_model = forge.compile(
        framework_model, sample_inputs=inputs, module_name=module_name, forge_property_handler=forge_property_recorder
    )

    # Model Verification
    verify(inputs, framework_model, compiled_model, forge_property_handler=forge_property_recorder)


@pytest.mark.nightly
@pytest.mark.parametrize("variant", ["distilbert-base-uncased-finetuned-sst-2-english"])
def test_distilbert_sequence_classification_pytorch(forge_property_recorder, variant):
    pytest.skip("Skipping due to the current CI/CD pipeline limitations")

    # Record Forge Property
    module_name = forge_property_recorder.record_model_properties(
        framework=Framework.PYTORCH,
        model="distilbert",
        variant=variant,
        task=Task.SEQUENCE_CLASSIFICATION,
        source=Source.HUGGINGFACE,
    )

    # Record Forge Property
    forge_property_recorder.record_group("generality")

    # Load DistilBert tokenizer and model from HuggingFace
    tokenizer = download_model(DistilBertTokenizer.from_pretrained, variant)
    framework_model = download_model(DistilBertForSequenceClassification.from_pretrained, variant)

    # Load data sample
    review = "the movie was great!"

    # Data preprocessing
    input_tokens = tokenizer(
        review,
        max_length=128,
        padding="max_length",
        truncation=True,
        return_tensors="pt",
    )

    inputs = [input_tokens["input_ids"], input_tokens["attention_mask"]]

    # Forge compile framework model
    compiled_model = forge.compile(
        framework_model, sample_inputs=inputs, module_name=module_name, forge_property_handler=forge_property_recorder
    )

    # Model Verification
    verify(inputs, framework_model, compiled_model, forge_property_handler=forge_property_recorder)


@pytest.mark.nightly
@pytest.mark.parametrize("variant", ["Davlan/distilbert-base-multilingual-cased-ner-hrl"])
def test_distilbert_token_classification_pytorch(forge_property_recorder, variant):
    pytest.skip("Skipping due to the current CI/CD pipeline limitations")

    # Record Forge Property
    module_name = forge_property_recorder.record_model_properties(
        framework=Framework.PYTORCH,
        model="distilbert",
        variant=variant,
        task=Task.TOKEN_CLASSIFICATION,
        source=Source.HUGGINGFACE,
    )

    # Record Forge Property
    forge_property_recorder.record_group("generality")

    # Load DistilBERT tokenizer and model from HuggingFace
    tokenizer = download_model(DistilBertTokenizer.from_pretrained, variant)
    framework_model = download_model(DistilBertForTokenClassification.from_pretrained, variant)

    # Load data sample
    sample_text = "HuggingFace is a company based in Paris and New York"

    # Data preprocessing
    input_tokens = tokenizer(
        sample_text,
        max_length=128,
        padding="max_length",
        truncation=True,
        return_tensors="pt",
    )

    inputs = [input_tokens["input_ids"], input_tokens["attention_mask"]]

    # Forge compile framework model
    compiled_model = forge.compile(
        framework_model, sample_inputs=inputs, module_name=module_name, forge_property_handler=forge_property_recorder
    )

    # Model Verification
    verify(inputs, framework_model, compiled_model, forge_property_handler=forge_property_recorder)<|MERGE_RESOLUTION|>--- conflicted
+++ resolved
@@ -19,11 +19,7 @@
 variants = [
     pytest.param(
         "distilbert-base-uncased",
-<<<<<<< HEAD
-        marks=[pytest.mark.xfail(reason="RuntimeError: BinaryOpType cannot be mapped to BcastOpMath")],
-=======
         marks=[pytest.mark.xfail],
->>>>>>> 9ea9d7fd
     ),
     "distilbert-base-cased",
     "distilbert-base-multilingual-cased",
