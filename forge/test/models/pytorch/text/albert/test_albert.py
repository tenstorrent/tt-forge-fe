# SPDX-FileCopyrightText: © 2024 Tenstorrent AI ULC

# SPDX-License-Identifier: Apache-2.0
import pytest
import torch
from transformers import (
    AlbertForMaskedLM,
    AlbertForQuestionAnswering,
    AlbertForSequenceClassification,
    AlbertForTokenClassification,
    AlbertTokenizer,
    AutoTokenizer,
)

import forge
from forge.forge_property_utils import (
    Framework,
    ModelArch,
    Source,
    Task,
    record_model_properties,
)
from forge.verify.config import AutomaticValueChecker, VerifyConfig
from forge.verify.verify import verify

from test.utils import download_model

sizes = ["base", "large", "xlarge", "xxlarge"]
variants = ["v1", "v2"]


params = [
    pytest.param("base", "v1", marks=[pytest.mark.push]),
    pytest.param("large", "v1"),
    pytest.param("xlarge", "v1"),
    pytest.param("xxlarge", "v1"),
    pytest.param("base", "v2", marks=[pytest.mark.push]),
    pytest.param("large", "v2"),
    pytest.param("xlarge", "v2"),
    pytest.param("xxlarge", "v2"),
]


@pytest.mark.nightly
@pytest.mark.parametrize("size,variant", params)
def test_albert_masked_lm_pytorch(size, variant):

<<<<<<< HEAD
    module_name = forge_property_recorder.record_model_properties(
=======
    # Record Forge Property
    module_name = record_model_properties(
>>>>>>> fdc9fa8c
        framework=Framework.PYTORCH,
        model=ModelArch.ALBERT,
        variant=f"{size}_{variant}",
        task=Task.MASKED_LM,
        source=Source.HUGGINGFACE,
    )

    model_ckpt = f"albert-{size}-{variant}"

    # Load Albert tokenizer and model from HuggingFace
    tokenizer = download_model(AlbertTokenizer.from_pretrained, model_ckpt)
    framework_model = download_model(AlbertForMaskedLM.from_pretrained, model_ckpt, return_dict=False)

    # Load data sample
    sample_text = "The capital of France is [MASK]."

    # Data preprocessing
    input_tokens = tokenizer(
        sample_text,
        max_length=128,
        padding="max_length",
        truncation=True,
        return_tensors="pt",
    )

    # Manually create token_type_ids and position_ids to avoid dynamic graph behavior
    batch_size, seq_len = input_tokens["input_ids"].shape
    input_tokens["token_type_ids"] = torch.zeros((batch_size, seq_len), dtype=torch.long)
    input_tokens["position_ids"] = torch.arange(seq_len).unsqueeze(0).expand(batch_size, -1)

    inputs = [
        input_tokens["input_ids"],
        input_tokens["attention_mask"],
        input_tokens["token_type_ids"],
        input_tokens["position_ids"],
    ]

    # Forge compile framework model
    compiled_model = forge.compile(framework_model, sample_inputs=inputs, module_name=module_name)

    # Model Verification and Inference
    _, co_out = verify(
        inputs,
        framework_model,
        compiled_model,
        verify_cfg=VerifyConfig(value_checker=AutomaticValueChecker(pcc=0.95)),
    )

    # Post-processing
    logits = co_out[0]
    mask_token_index = (input_tokens["input_ids"] == tokenizer.mask_token_id)[0].nonzero(as_tuple=True)[0]
    predicted_token_id = logits[0, mask_token_index].argmax(axis=-1)
    print("The predicted token for the [MASK] is: ", tokenizer.decode(predicted_token_id))


# Task-specific models like AlbertForTokenClassification are pre-trained on general datasets.
# To make them suitable for specific tasks, they need to be fine-tuned on a labeled dataset for that task.

sizes = ["base", "large", "xlarge", "xxlarge"]
variants = ["v1", "v2"]


params = [
    pytest.param("base", "v1", marks=[pytest.mark.push]),
    pytest.param("large", "v1"),
    pytest.param("xlarge", "v1"),
    pytest.param("xxlarge", "v1"),
    pytest.param("base", "v2", marks=[pytest.mark.push]),
    pytest.param("large", "v2"),
    pytest.param("xlarge", "v2"),
    pytest.param("xxlarge", "v2"),
]


@pytest.mark.nightly
@pytest.mark.parametrize("size,variant", params)
def test_albert_token_classification_pytorch(size, variant):

    # Record Forge Property
    module_name = record_model_properties(
        framework=Framework.PYTORCH,
        model=ModelArch.ALBERT,
        variant=f"{size}_{variant}",
        task=Task.TOKEN_CLASSIFICATION,
        source=Source.HUGGINGFACE,
    )

    # NOTE: These model variants are pre-trined only. They need to be fine-tuned
    # on a downstream task. Code is for demonstration purposes only.
    # Variants: albert-base-v1, albert-large-v1, albert-xlarge-v1, albert-xxlarge-v1
    # albert-base-v2, albert-large-v2, albert-xlarge-v2, albert-xxlarge-v2
    model_ckpt = f"albert-{size}-{variant}"

    # Load ALBERT tokenizer and model from HuggingFace
    tokenizer = AlbertTokenizer.from_pretrained(model_ckpt)
    framework_model = AlbertForTokenClassification.from_pretrained(model_ckpt, return_dict=False)

    # Load data sample
    sample_text = "HuggingFace is a company based in Paris and New York"

    # Data preprocessing
    input_tokens = tokenizer(
        sample_text,
        max_length=128,
        padding="max_length",
        truncation=True,
        return_tensors="pt",
    )

    # Manually create token_type_ids and position_ids to avoid dynamic graph behavior
    batch_size, seq_len = input_tokens["input_ids"].shape
    input_tokens["token_type_ids"] = torch.zeros((batch_size, seq_len), dtype=torch.long)
    input_tokens["position_ids"] = torch.arange(seq_len).unsqueeze(0).expand(batch_size, -1)

    inputs = [
        input_tokens["input_ids"],
        input_tokens["attention_mask"],
        input_tokens["token_type_ids"],
        input_tokens["position_ids"],
    ]

    # Forge compile framework model
    compiled_model = forge.compile(framework_model, sample_inputs=inputs, module_name=module_name)

    if size == "xxlarge" and variant == "v2":
        pcc = 0.87
    elif size == "xlarge" and variant == "v2":
        pcc = 0.3
    else:
        pcc = 0.95

    # Model Verification and Inference
    _, co_out = verify(
        inputs,
        framework_model,
        compiled_model,
        verify_cfg=VerifyConfig(value_checker=AutomaticValueChecker(pcc=pcc)),
    )

    # post processing
    predicted_token_class_ids = co_out[0].argmax(-1)
    predicted_token_class_ids = torch.masked_select(predicted_token_class_ids, (input_tokens["attention_mask"][0] == 1))
    predicted_tokens_classes = [framework_model.config.id2label[t.item()] for t in predicted_token_class_ids]

    print(f"Context: {sample_text}")
    print(f"Answer: {predicted_tokens_classes}")


@pytest.mark.nightly
@pytest.mark.parametrize("variant", ["twmkn9/albert-base-v2-squad2"])
def test_albert_question_answering_pytorch(variant):

    # Record Forge Property
    module_name = record_model_properties(
        framework=Framework.PYTORCH,
        model=ModelArch.ALBERT,
        variant=variant,
        task=Task.QA,
        source=Source.HUGGINGFACE,
    )

    # Load Albert tokenizer and model from HuggingFace
    tokenizer = download_model(AutoTokenizer.from_pretrained, variant)
    framework_model = download_model(AlbertForQuestionAnswering.from_pretrained, variant, return_dict=False)
    framework_model.eval()

    # Load data sample
    question, text = "Who was Jim Henson?", "Jim Henson was a nice puppet"

    # Data preprocessing
    input_tokens = tokenizer(question, text, return_tensors="pt")

    # Manually create token_type_ids and position_ids to avoid dynamic graph behavior
    batch_size, seq_len = input_tokens["input_ids"].shape
    input_tokens["token_type_ids"] = torch.zeros((batch_size, seq_len), dtype=torch.long)
    input_tokens["position_ids"] = torch.arange(seq_len).unsqueeze(0).expand(batch_size, -1)

    inputs = [
        input_tokens["input_ids"],
        input_tokens["attention_mask"],
        input_tokens["token_type_ids"],
        input_tokens["position_ids"],
    ]

    # Forge compile framework model
    compiled_model = forge.compile(framework_model, sample_inputs=inputs, module_name=module_name)

    # Model Verification and Inference
    _, co_out = verify(inputs, framework_model, compiled_model)

    # Post processing
    answer_start_index = co_out[0].argmax()
    answer_end_index = co_out[1].argmax()

    predict_answer_tokens = input_tokens.input_ids[0, answer_start_index : answer_end_index + 1]
    print("predicted answer ", tokenizer.decode(predict_answer_tokens, skip_special_tokens=True))


@pytest.mark.nightly
@pytest.mark.push
@pytest.mark.parametrize("variant", ["textattack/albert-base-v2-imdb"])
def test_albert_sequence_classification_pytorch(variant):

    # Record Forge Property
    module_name = record_model_properties(
        framework=Framework.PYTORCH,
        model=ModelArch.ALBERT,
        variant=variant,
        task=Task.SEQUENCE_CLASSIFICATION,
        source=Source.HUGGINGFACE,
    )

    # Load Albert tokenizer and model from HuggingFace
    tokenizer = download_model(AlbertTokenizer.from_pretrained, variant)
    framework_model = download_model(AlbertForSequenceClassification.from_pretrained, variant, return_dict=False)
    framework_model.eval()

    # Load data sample
    input_text = "Hello, my dog is cute."

    # Data preprocessing
    input_tokens = tokenizer(input_text, return_tensors="pt")
    # Manually create token_type_ids and position_ids to avoid dynamic graph behavior
    batch_size, seq_len = input_tokens["input_ids"].shape
    input_tokens["token_type_ids"] = torch.zeros((batch_size, seq_len), dtype=torch.long)
    input_tokens["position_ids"] = torch.arange(seq_len).unsqueeze(0).expand(batch_size, -1)

    inputs = [
        input_tokens["input_ids"],
        input_tokens["attention_mask"],
        input_tokens["token_type_ids"],
        input_tokens["position_ids"],
    ]

    # Forge compile framework model
    compiled_model = forge.compile(framework_model, sample_inputs=inputs, module_name=module_name)

    # Model Verification and Inference
    _, co_out = verify(inputs, framework_model, compiled_model)

    # post processing
    predicted_class_id = co_out[0].argmax().item()
    predicted_category = framework_model.config.id2label[predicted_class_id]

    print(f"predicted category: {predicted_category}")<|MERGE_RESOLUTION|>--- conflicted
+++ resolved
@@ -45,12 +45,8 @@
 @pytest.mark.parametrize("size,variant", params)
 def test_albert_masked_lm_pytorch(size, variant):
 
-<<<<<<< HEAD
-    module_name = forge_property_recorder.record_model_properties(
-=======
-    # Record Forge Property
-    module_name = record_model_properties(
->>>>>>> fdc9fa8c
+    # Record Forge Property
+    module_name = record_model_properties(
         framework=Framework.PYTORCH,
         model=ModelArch.ALBERT,
         variant=f"{size}_{variant}",
