# SPDX-FileCopyrightText: (c) 2024 Tenstorrent AI ULC
#
# SPDX-License-Identifier: Apache-2.0

import pytest
import torch
from torch import nn

import forge
<<<<<<< HEAD
=======
from forge.verify.compare import compare_with_golden
>>>>>>> 4c83ba70


@pytest.mark.parametrize(
    "prediction_shape",
    [
        (33,),
        (128,),
        (3, 5),
        (32, 32),
        (33, 127),
        (128, 20),
    ],
)
@pytest.mark.parametrize("reduction", ["mean", "sum"])
@pytest.mark.push
def test_l1_loss(prediction_shape, reduction):
    forge_loss = forge.op.loss.L1Loss("l1_loss", reduction=reduction)
    torch_loss = torch.nn.L1Loss(reduction=reduction)

    prediction = torch.randn(prediction_shape, requires_grad=True)
    prediction_forge = forge.tensor.Tensor.create_from_torch(prediction)
    target = torch.randn((prediction_shape))
    target_forge = forge.tensor.Tensor.create_from_torch(target)

    forge_loss = forge.compile(forge_loss, sample_inputs=[prediction_forge, target_forge])
    forge_loss_out = forge_loss(prediction, target)
    torch_loss_out = torch_loss(prediction, target)

    assert torch.allclose(torch_loss_out, forge_loss_out[0], rtol=11e-3)


@pytest.mark.parametrize(
    "prediction_shape",
    [
        (3, 5),
        (32, 32),
        (33, 127),
        (128, 20),
    ],
)
@pytest.mark.push
def test_cross_entropy_loss(prediction_shape):
    forge_loss = forge.op.loss.CrossEntropyLoss("cross_entropy_loss")
    torch_loss = torch.nn.CrossEntropyLoss()

    prediction = torch.randn(prediction_shape, requires_grad=True)
    prediction_forge = forge.tensor.Tensor.create_from_torch(prediction)
    target = torch.empty(prediction_shape[0], dtype=torch.long).random_(prediction_shape[-1])
    target = nn.functional.one_hot(target, num_classes=prediction_shape[-1]).float()
    target_forge = forge.tensor.Tensor.create_from_torch(target)

    forge_loss = forge.compile(forge_loss, sample_inputs=[prediction_forge, target_forge])
    forge_loss_out = forge_loss(prediction, target)
    torch_loss_out = torch_loss(prediction, target)

    assert torch.allclose(torch_loss_out, forge_loss_out[0], rtol=11e-3)


@pytest.mark.parametrize(
    "prediction_shape",
    [
        (33,),
        (128,),
        (2, 2),
        (3, 5),
        (32, 32),
        (33, 127),
        (128, 20),
        (128, 128),
    ],
)
@pytest.mark.parametrize("reduction", ["mean", "sum"])
def test_mse_loss(prediction_shape, reduction):
    forge_loss = forge.op.loss.MSELoss("mse_loss", reduction=reduction)
    torch_loss = torch.nn.MSELoss(reduction=reduction)

    prediction = torch.randn(prediction_shape, requires_grad=True)
    prediction_forge = forge.tensor.Tensor.create_from_torch(prediction)
    target = torch.randn((prediction_shape))
    target_forge = forge.tensor.Tensor.create_from_torch(target)

    forge_loss = forge.compile(forge_loss, sample_inputs=[prediction_forge, target_forge])
    forge_loss_out = forge_loss(prediction, target)
    torch_loss_out = torch_loss(prediction, target)

    assert torch.allclose(
        torch_loss_out, forge_loss_out[0], rtol=5e-2, atol=5e-3
    )  # relative tolerance is 5% and absolute tolerance is 0.005<|MERGE_RESOLUTION|>--- conflicted
+++ resolved
@@ -7,10 +7,7 @@
 from torch import nn
 
 import forge
-<<<<<<< HEAD
-=======
-from forge.verify.compare import compare_with_golden
->>>>>>> 4c83ba70
+
 
 
 @pytest.mark.parametrize(
