--- conflicted
+++ resolved
@@ -142,7 +142,142 @@
     ],
 )
 @pytest.mark.parametrize("reduction", ["mean", "sum"])
-<<<<<<< HEAD
+def test_nll_loss(prediction_shape, reduction):
+    forge_loss = forge.op.loss.NLLLoss("nll_loss", reduction=reduction)
+    torch_loss = torch.nn.NLLLoss(reduction=reduction)
+
+    prediction = torch.randn(prediction_shape, requires_grad=True)
+    prediction = nn.functional.log_softmax(prediction, dim=-1)
+    prediction_forge = forge.tensor.Tensor.create_from_torch(prediction)
+
+    batch_size = prediction_shape[0] if len(prediction_shape) > 1 else 1
+    target = torch.randint(0, prediction_shape[-1], (batch_size,), dtype=torch.long)
+
+    # Because of the following error
+    # RuntimeError: TT_FATAL @ ../embedding_device_operation.cpp:28: weights.get_dtype() == DataType::BFLOAT16
+    # We need to convert the target to one hot, which is different from torch
+    # https://github.com/tenstorrent/tt-mlir/issues/1503
+    target_one_hot = nn.functional.one_hot(target, num_classes=prediction_shape[-1]).float()
+
+    if batch_size == 1:  # Handle 1D case, remove the batch dimension
+        target_one_hot = target_one_hot.squeeze(0)
+        target = target.squeeze(0)
+
+    target_forge = forge.tensor.Tensor.create_from_torch(target_one_hot)
+
+    forge_loss = forge.compile(forge_loss, sample_inputs=[prediction_forge, target_forge])
+    forge_loss_out = forge_loss(prediction, target_one_hot)
+    torch_loss_out = torch_loss(prediction, target)
+
+    assert torch.allclose(torch_loss_out, forge_loss_out[0], rtol=11e-3)
+
+
+@pytest.mark.parametrize(
+    "prediction_shape",
+    [
+        (33,),
+        (128,),
+        (2, 2),
+        (3, 5),
+        (32, 32),
+        (33, 127),
+        (128, 20),
+        (128, 128),
+    ],
+)
+@pytest.mark.parametrize("reduction", ["mean", "sum"])
+def test_huber_loss(prediction_shape, reduction):
+    forge_loss = forge.op.loss.HuberLoss("huber_loss", delta=1.0, reduction=reduction)
+    torch_loss = torch.nn.HuberLoss(reduction=reduction, delta=1.0)
+
+    prediction = torch.randn(prediction_shape, requires_grad=True)
+    prediction_forge = forge.tensor.Tensor.create_from_torch(prediction)
+    target = torch.randn(prediction_shape)
+    target_forge = forge.tensor.Tensor.create_from_torch(target)
+
+    forge_loss = forge.compile(forge_loss, sample_inputs=[prediction_forge, target_forge])
+    forge_loss_out = forge_loss(prediction, target)
+    torch_loss_out = torch_loss(prediction, target)
+
+    assert torch.allclose(torch_loss_out, forge_loss_out[0], rtol=5e-2)
+
+
+@pytest.mark.parametrize(
+    "prediction_shape",
+    [
+        (33,),
+        (128,),
+        (2, 2),
+        (3, 5),
+        (32, 32),
+        (33, 127),
+        (128, 20),
+        (128, 128),
+    ],
+)
+@pytest.mark.parametrize("reduction", ["sum", "mean"])
+def test_bce_loss(prediction_shape, reduction):
+    forge_loss = forge.op.loss.BCELoss("bce_loss", reduction=reduction)
+    torch_loss = torch.nn.BCELoss(reduction=reduction)
+
+    prediction = nn.functional.sigmoid(torch.randn(prediction_shape, requires_grad=True))
+    target = torch.rand(prediction_shape)
+
+    prediction_forge = forge.tensor.Tensor.create_from_torch(prediction)
+    target_forge = forge.tensor.Tensor.create_from_torch(target)
+
+    forge_loss = forge.compile(forge_loss, sample_inputs=[prediction_forge, target_forge])
+    forge_loss_out = forge_loss(prediction, target)
+    torch_loss_out = torch_loss(prediction, target)
+
+    assert torch.allclose(torch_loss_out, forge_loss_out[0], rtol=5e-2, atol=5e-3)
+
+
+@pytest.mark.parametrize(
+    "prediction_shape",
+    [
+        (33,),
+        (128,),
+        (2, 2),
+        (3, 5),
+        (32, 32),
+        (33, 127),
+        (128, 20),
+        (128, 128),
+    ],
+)
+@pytest.mark.parametrize("reduction", ["sum", "mean"])
+def test_bce_with_logits_loss(prediction_shape, reduction):
+    forge_loss = forge.op.loss.BCEWithLogitsLoss("bce_with_logits_loss", reduction=reduction)
+    torch_loss = torch.nn.BCEWithLogitsLoss(reduction=reduction)
+
+    prediction = torch.randn(prediction_shape, requires_grad=True)
+    target = torch.rand(prediction_shape)
+
+    prediction_forge = forge.tensor.Tensor.create_from_torch(prediction)
+    target_forge = forge.tensor.Tensor.create_from_torch(target)
+
+    forge_loss = forge.compile(forge_loss, sample_inputs=[prediction_forge, target_forge])
+    forge_loss_out = forge_loss(prediction, target)
+    torch_loss_out = torch_loss(prediction, target)
+
+    assert torch.allclose(torch_loss_out, forge_loss_out[0], rtol=5e-2, atol=5e-3)
+
+
+@pytest.mark.parametrize(
+    "prediction_shape",
+    [
+        (33,),
+        (128,),
+        (2, 2),
+        (3, 5),
+        (32, 32),
+        (33, 127),
+        (128, 20),
+        (128, 128),
+    ],
+)
+@pytest.mark.parametrize("reduction", ["mean", "sum"])
 @pytest.mark.parametrize("margin", [0.5, 1.0, 2.0])
 def test_triplet_margin_loss(prediction_shape, reduction, margin):
     forge_loss = forge.op.loss.TripletMarginLoss("triplet_margin_loss", margin=margin, reduction=reduction)
@@ -159,126 +294,4 @@
     forge_loss_out = forge_loss(anchor_forge, positive_forge, negative_forge)
     torch_loss_out = torch_loss(anchor, positive, negative)
 
-    assert torch.allclose(torch_loss_out, forge_loss_out[0], rtol=5e-2)
-=======
-def test_nll_loss(prediction_shape, reduction):
-    forge_loss = forge.op.loss.NLLLoss("nll_loss", reduction=reduction)
-    torch_loss = torch.nn.NLLLoss(reduction=reduction)
-
-    prediction = torch.randn(prediction_shape, requires_grad=True)
-    prediction = nn.functional.log_softmax(prediction, dim=-1)
-    prediction_forge = forge.tensor.Tensor.create_from_torch(prediction)
-
-    batch_size = prediction_shape[0] if len(prediction_shape) > 1 else 1
-    target = torch.randint(0, prediction_shape[-1], (batch_size,), dtype=torch.long)
-
-    # Because of the following error
-    # RuntimeError: TT_FATAL @ ../embedding_device_operation.cpp:28: weights.get_dtype() == DataType::BFLOAT16
-    # We need to convert the target to one hot, which is different from torch
-    # https://github.com/tenstorrent/tt-mlir/issues/1503
-    target_one_hot = nn.functional.one_hot(target, num_classes=prediction_shape[-1]).float()
-
-    if batch_size == 1:  # Handle 1D case, remove the batch dimension
-        target_one_hot = target_one_hot.squeeze(0)
-        target = target.squeeze(0)
-
-    target_forge = forge.tensor.Tensor.create_from_torch(target_one_hot)
-
-    forge_loss = forge.compile(forge_loss, sample_inputs=[prediction_forge, target_forge])
-    forge_loss_out = forge_loss(prediction, target_one_hot)
-    torch_loss_out = torch_loss(prediction, target)
-
-    assert torch.allclose(torch_loss_out, forge_loss_out[0], rtol=11e-3)
-
-
-@pytest.mark.parametrize(
-    "prediction_shape",
-    [
-        (33,),
-        (128,),
-        (2, 2),
-        (3, 5),
-        (32, 32),
-        (33, 127),
-        (128, 20),
-        (128, 128),
-    ],
-)
-@pytest.mark.parametrize("reduction", ["mean", "sum"])
-def test_huber_loss(prediction_shape, reduction):
-    forge_loss = forge.op.loss.HuberLoss("huber_loss", delta=1.0, reduction=reduction)
-    torch_loss = torch.nn.HuberLoss(reduction=reduction, delta=1.0)
-
-    prediction = torch.randn(prediction_shape, requires_grad=True)
-    prediction_forge = forge.tensor.Tensor.create_from_torch(prediction)
-    target = torch.randn(prediction_shape)
-    target_forge = forge.tensor.Tensor.create_from_torch(target)
-
-    forge_loss = forge.compile(forge_loss, sample_inputs=[prediction_forge, target_forge])
-    forge_loss_out = forge_loss(prediction, target)
-    torch_loss_out = torch_loss(prediction, target)
-
-    assert torch.allclose(torch_loss_out, forge_loss_out[0], rtol=5e-2)
-
-
-@pytest.mark.parametrize(
-    "prediction_shape",
-    [
-        (33,),
-        (128,),
-        (2, 2),
-        (3, 5),
-        (32, 32),
-        (33, 127),
-        (128, 20),
-        (128, 128),
-    ],
-)
-@pytest.mark.parametrize("reduction", ["sum", "mean"])
-def test_bce_loss(prediction_shape, reduction):
-    forge_loss = forge.op.loss.BCELoss("bce_loss", reduction=reduction)
-    torch_loss = torch.nn.BCELoss(reduction=reduction)
-
-    prediction = nn.functional.sigmoid(torch.randn(prediction_shape, requires_grad=True))
-    target = torch.rand(prediction_shape)
-
-    prediction_forge = forge.tensor.Tensor.create_from_torch(prediction)
-    target_forge = forge.tensor.Tensor.create_from_torch(target)
-
-    forge_loss = forge.compile(forge_loss, sample_inputs=[prediction_forge, target_forge])
-    forge_loss_out = forge_loss(prediction, target)
-    torch_loss_out = torch_loss(prediction, target)
-
-    assert torch.allclose(torch_loss_out, forge_loss_out[0], rtol=5e-2, atol=5e-3)
-
-
-@pytest.mark.parametrize(
-    "prediction_shape",
-    [
-        (33,),
-        (128,),
-        (2, 2),
-        (3, 5),
-        (32, 32),
-        (33, 127),
-        (128, 20),
-        (128, 128),
-    ],
-)
-@pytest.mark.parametrize("reduction", ["sum", "mean"])
-def test_bce_with_logits_loss(prediction_shape, reduction):
-    forge_loss = forge.op.loss.BCEWithLogitsLoss("bce_with_logits_loss", reduction=reduction)
-    torch_loss = torch.nn.BCEWithLogitsLoss(reduction=reduction)
-
-    prediction = torch.randn(prediction_shape, requires_grad=True)
-    target = torch.rand(prediction_shape)
-
-    prediction_forge = forge.tensor.Tensor.create_from_torch(prediction)
-    target_forge = forge.tensor.Tensor.create_from_torch(target)
-
-    forge_loss = forge.compile(forge_loss, sample_inputs=[prediction_forge, target_forge])
-    forge_loss_out = forge_loss(prediction, target)
-    torch_loss_out = torch_loss(prediction, target)
-
-    assert torch.allclose(torch_loss_out, forge_loss_out[0], rtol=5e-2, atol=5e-3)
->>>>>>> 7866dfe5
+    assert torch.allclose(torch_loss_out, forge_loss_out[0], rtol=5e-2)