# SPDX-FileCopyrightText: © 2024 Tenstorrent AI ULC

# SPDX-License-Identifier: Apache-2.0

# Built-in modules
import pytest
import time
import socket
import json
from datetime import datetime

# Third-party modules
import torch
from transformers import SegformerConfig
from transformers import SegformerForImageClassification

# Forge modules
import forge
from forge.verify.value_checkers import AutomaticValueChecker
from forge.verify.verify import verify
from forge._C.runtime.experimental import configure_devices, DeviceSettings
from forge.config import CompilerConfig, MLIRConfig
from forge._C import DataFormat
from test.benchmark.utils import YoloWrapper


# Common constants

# Batch size configurations
BATCH_SIZE = [
    1,
]

# Data format configurations
DATA_FORMAT = [
    "bfloat16",
]

# Input size configurations
INPUT_SIZE = [
    (640, 640),
]

# Channel size configurations
CHANNEL_SIZE = [
    3,
]

# Loop count configurations
LOOP_COUNT = [1, 2, 4, 8, 16, 32]


@pytest.mark.parametrize("input_size", INPUT_SIZE, ids=[f"input_size={item}" for item in INPUT_SIZE])
@pytest.mark.parametrize("batch_size", BATCH_SIZE, ids=[f"batch_size={item}" for item in BATCH_SIZE])
@pytest.mark.parametrize("loop_count", LOOP_COUNT, ids=[f"loop_count={item}" for item in LOOP_COUNT])
@pytest.mark.parametrize("channel_size", CHANNEL_SIZE, ids=[f"channel_size={item}" for item in CHANNEL_SIZE])
@pytest.mark.parametrize("data_format", DATA_FORMAT, ids=[f"data_format={item}" for item in DATA_FORMAT])
def test_yolo_v10(
    training,
    batch_size,
    input_size,
    channel_size,
    loop_count,
    data_format,
):
    """
    This function creates a basic Yolo8 model for image classification task using PyTorch.
    It is used for benchmarking purposes.
    """

    if training:
        pytest.skip("Training is not supported")

    module_name = "YOLOv10"

    # Create random inputs
    input_sample = [
        torch.randn(
            batch_size,
            channel_size,
            input_size[0],
            input_size[1],
        )
    ]

    if data_format == "bfloat16":
        # Convert input to bfloat16
        input_sample = [input.to(torch.bfloat16) for input in input_sample]

    # Load YOLO model weights, initialize and load model
    url = "https://github.com/ultralytics/assets/releases/download/v8.2.0/yolov10x.pt"
    framework_model = YoloWrapper(url)
    if data_format == "bfloat16":
        # Convert model to bfloat16
        framework_model = framework_model.to(torch.bfloat16)

    # Compiler configuration
    compiler_config = CompilerConfig()
<<<<<<< HEAD

=======
    # @TODO - For now, we are skipping enabling MLIR optimizations, because it is not working with the current version of the model.
>>>>>>> 300608b1
    # Turn on MLIR optimizations.
    compiler_config.mlir_config = (
        MLIRConfig().set_enable_fusing(True).set_enable_optimizer(True).set_enable_memory_layout_analysis(False)
    )

    if data_format == "bfloat16":
        # Convert model to bfloat16
        compiler_config.default_df_override = DataFormat.Float16_b

    # Forge compile framework model
    compiled_model = forge.compile(
        framework_model, sample_inputs=input_sample, module_name=module_name, compiler_cfg=compiler_config
    )

    # Enable program cache on all devices
    settings = DeviceSettings()
    settings.enable_program_cache = True
    configure_devices(device_settings=settings)

    # Run for the first time to warm up the model, it will be done by verify function.
    # This is required to get accurate performance numbers.
    verify(input_sample, framework_model, compiled_model)
    start = time.time()
    for _ in range(loop_count):
        co_out = compiled_model(*input_sample)
    end = time.time()

    fw_out = framework_model(*input_sample)
    co_out = [co.to("cpu") for co in co_out]
    AutomaticValueChecker().check(fw_out=fw_out[0], co_out=co_out[0])

    date = datetime.now().strftime("%d-%m-%Y")
    machine_name = socket.gethostname()
    total_time = end - start
    total_samples = batch_size * loop_count

    samples_per_sec = total_samples / total_time
    model_name = "YOLOv10"
    model_type = "Detection, Random Input Data"
    dataset_name = "YOLOv10, Random Data"
    num_layers = -1  # When this value is negative, it means it is not applicable

    print("====================================================================")
    print("| YOLOv10 Benchmark Results:                                       |")
    print("--------------------------------------------------------------------")
    print(f"| Model: {model_name}")
    print(f"| Model type: {model_type}")
    print(f"| Dataset name: {dataset_name}")
    print(f"| Date: {date}")
    print(f"| Machine name: {machine_name}")
    print(f"| Total execution time: {total_time}")
    print(f"| Total samples: {total_samples}")
    print(f"| Sample per second: {samples_per_sec}")
    print(f"| Batch size: {batch_size}")
    print(f"| Data format: {data_format}")
    print(f"| Input size: {input_size}")
    print(f"| Channel size: {channel_size}")
    print("====================================================================")

    result = {
        "model": model_name,
        "model_type": model_type,
        "run_type": f"{'_'.join(model_name.split())}_{batch_size}_{'_'.join([str(dim) for dim in input_size])}_{num_layers}_{loop_count}",
        "config": {"model_size": "small"},
        "num_layers": num_layers,
        "batch_size": batch_size,
        "precision": data_format,
        # "math_fidelity": math_fidelity, @TODO - For now, we are skipping these parameters, because we are not supporting them
        "dataset_name": dataset_name,
        "profile_name": "",
        "input_sequence_length": -1,  # When this value is negative, it means it is not applicable
        "output_sequence_length": -1,  # When this value is negative, it means it is not applicable
        "image_dimension": f"{channel_size}x{input_size[0]}x{input_size[1]}",
        "perf_analysis": False,
        "training": training,
        "measurements": [
            {
                "iteration": 1,  # This is the number of iterations, we are running only one iteration.
                "step_name": model_name,
                "step_warm_up_num_iterations": 0,
                "measurement_name": "total_samples",
                "value": total_samples,
                "target": -1,  # This value is negative, because we don't have a target value.
                "device_power": -1.0,  # This value is negative, because we don't have a device power value.
                "device_temperature": -1.0,  # This value is negative, because we don't have a device temperature value.
            },
            {
                "iteration": 1,  # This is the number of iterations, we are running only one iteration.
                "step_name": model_name,
                "step_warm_up_num_iterations": 0,
                "measurement_name": "total_time",
                "value": total_time,
                "target": -1,  # This value is negative, because we don't have a target value.
                "device_power": -1.0,  # This value is negative, because we don't have a device power value.
                "device_temperature": -1.0,  # This value is negative, because we don't have a device temperature value.
            },
        ],
        "device_info": {
            "device_name": "",
            "galaxy": False,
            "arch": "",
            "chips": 1,
        },
        "device_ip": None,
    }

    return result


def yolo_v10_benchmark(config: dict):
    """
    Run the yolo10 benchmark.
    This function is a placeholder for the actual benchmark implementation.
    """

    training = config["training"]
    batch_size = config["batch_size"]
    data_format = config["data_format"]
    input_size = INPUT_SIZE[0]
    channel_size = CHANNEL_SIZE[0]
    output_file = config["output"]
    loop_count = config["loop_count"]

    result = test_yolo_v10(
        training=training,
        batch_size=batch_size,
        input_size=input_size,
        channel_size=channel_size,
        loop_count=loop_count,
        data_format=data_format,
    )

    if not output_file:
        output_file = f"forge-benchmark-e2e-yolo10_{result['run_type']}.json"
    result["output"] = output_file

    # Save the results to a file
    with open(result["output"], "w") as f:
        json.dump(result, f)<|MERGE_RESOLUTION|>--- conflicted
+++ resolved
@@ -96,11 +96,7 @@
 
     # Compiler configuration
     compiler_config = CompilerConfig()
-<<<<<<< HEAD
-
-=======
-    # @TODO - For now, we are skipping enabling MLIR optimizations, because it is not working with the current version of the model.
->>>>>>> 300608b1
+
     # Turn on MLIR optimizations.
     compiler_config.mlir_config = (
         MLIRConfig().set_enable_fusing(True).set_enable_optimizer(True).set_enable_memory_layout_analysis(False)
@@ -126,7 +122,7 @@
     start = time.time()
     for _ in range(loop_count):
         co_out = compiled_model(*input_sample)
-    end = time.time()
+  end = time.time()
 
     fw_out = framework_model(*input_sample)
     co_out = [co.to("cpu") for co in co_out]
