# TF & some other libraries report a bunch of deprecation warnings
[pytest]

# Get testcase result
addopts = -v --durations=10

# Fail on xpassed
xfail_strict=true

# Add pytest markers
markers =
    push: marks tests as push
    nightly: marks tests as nightly
    nightly_sweeps: marks tests as nightly_sweeps
    nightly_models_ops: marks tests as nightly_models_ops
    slow: marks tests as slow               # deprecated - slow tests, should not be run in push pipeline
    run_in_pp: marks tests as run_in_pp     # deprecated - tests that should run in push pipeline
    skip_model_analysis: marks tests as skip_model_analysis

# Where pytest should look for tests
testpaths =
    # Ops
    forge/test/mlir/operators
    forge/test/mlir/test_ops_tf.py
    forge/test/mlir/test_ops_paddle.py
    forge/test/mlir/test_ops_onnx.py
    forge/test/mlir/llama/tests/test_specific_ops_llama32.py

    # Features
    forge/test/mlir/test_features.py

    # Training
    forge/test/mlir/test_loss.py
    forge/test/mlir/test_training.py

    # API
    forge/test/test_api.py

    # Model Tests
    forge/test/models/pytorch
    forge/test/models/paddlepaddle
<<<<<<< HEAD
=======
    forge/test/models/onnx
>>>>>>> b6e8c150

    # MNIST Linear
    forge/test/mlir/mnist/test_inference.py
    forge/test/mlir/mnist/training/test_training.py

    # Optimizers
    forge/test/mlir/test_optimizers.py

    # Llama
    forge/test/mlir/llama/tests

    # Benchmark
    # MNIST Linear
    forge/test/benchmark/benchmark/models/mnist_linear.py::test_mnist_linear

    # Sweeps
    forge/test/operators/pytorch

    # Models Ops test generated by extracting the unique ops configuration across all the models inside forge/test/models path
    forge/test/models_ops

filterwarnings =
    ignore::DeprecationWarning<|MERGE_RESOLUTION|>--- conflicted
+++ resolved
@@ -39,10 +39,7 @@
     # Model Tests
     forge/test/models/pytorch
     forge/test/models/paddlepaddle
-<<<<<<< HEAD
-=======
     forge/test/models/onnx
->>>>>>> b6e8c150
 
     # MNIST Linear
     forge/test/mlir/mnist/test_inference.py
