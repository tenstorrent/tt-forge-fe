# TF & some other libraries report a bunch of deprecation warnings
[pytest]

# Get testcase result
addopts = -v --durations=10

# Fail on xpassed
xfail_strict=true

# Add pytest markers
markers =
    push: marks tests as push
    nightly: marks tests as nightly
    nightly_sweeps: marks tests as nightly_sweeps
    nightly_models_ops: marks tests as nightly_models_ops
    slow: marks tests as slow               # deprecated - slow tests, should not be run in push pipeline
    run_in_pp: marks tests as run_in_pp     # deprecated - tests that should run in push pipeline
    skip_model_analysis: marks tests as skip_model_analysis

# Where pytest should look for tests
testpaths =
    # Ops
    forge/test/mlir/operators
    forge/test/mlir/test_ops_tf.py
    forge/test/mlir/test_ops_paddle.py
    forge/test/mlir/test_ops_onnx.py
    forge/test/mlir/llama/tests/test_specific_ops_llama32.py

    # Features
    forge/test/mlir/test_features.py

    # Training
    forge/test/mlir/test_loss.py
    forge/test/mlir/test_training.py

    # API
    forge/test/test_api.py

    # Model Tests
    forge/test/models/pytorch
<<<<<<< HEAD
    forge/test/models/paddlepaddle
=======
    forge/test/models/onnx
>>>>>>> f5da2624

    # MNIST Linear
    forge/test/mlir/mnist/test_inference.py
    forge/test/mlir/mnist/training/test_training.py

    # Optimizers
    forge/test/mlir/test_optimizers.py

    # Llama
    forge/test/mlir/llama/tests

    # Benchmark
    # MNIST Linear
    forge/test/benchmark/benchmark/models/mnist_linear.py::test_mnist_linear

    # Sweeps
    forge/test/operators/pytorch

    # Models Ops test generated by extracting the unique ops configuration across all the models inside forge/test/models path
    forge/test/models_ops

filterwarnings =
    ignore::DeprecationWarning<|MERGE_RESOLUTION|>--- conflicted
+++ resolved
@@ -38,11 +38,8 @@
 
     # Model Tests
     forge/test/models/pytorch
-<<<<<<< HEAD
     forge/test/models/paddlepaddle
-=======
     forge/test/models/onnx
->>>>>>> f5da2624
 
     # MNIST Linear
     forge/test/mlir/mnist/test_inference.py
