name: On PR

on:
  workflow_dispatch:
    inputs:
      mlir_override:
        description: 'Git SHA of commit in tenstorrent/tt-mlir'
        required: false
        type: string
      run_perf_benchmark:
        description: 'Run performance benchmark'
        required: false
        type: boolean
  pull_request:
    branches: [ "main" ]

concurrency:
  group: ${{ github.workflow }}-${{ github.ref }}-${{ inputs.mlir_override }}
  cancel-in-progress: true

permissions:
  packages: write
  checks: write
  actions: read
jobs:
  spdx:
    uses: ./.github/workflows/spdx.yml
    secrets: inherit
  pre-commit:
    uses: ./.github/workflows/pre-commit.yml
    secrets: inherit
  docker-build:
    uses: ./.github/workflows/build-image.yml
    secrets: inherit
    with:
      mlir_override: ${{ inputs.mlir_override }}
  build:
    needs: docker-build
    uses: ./.github/workflows/build.yml
    secrets: inherit
    with:
      mlir_override: ${{ inputs.mlir_override }}
      docker-image: ${{ needs.docker-build.outputs.docker-image }}
  build-docs:
    needs: docker-build
    uses: ./.github/workflows/build-docs.yml
    permissions:
      contents: read
      pages: write
      id-token: write
    secrets: inherit
    with:
      docker-image: ${{ needs.docker-build.outputs.docker-image }}
  sanity-test:
    needs:
      - docker-build
      - build
    uses: ./.github/workflows/test-sanity.yml
    secrets: inherit
    with:
      docker-image: ${{ needs.docker-build.outputs.docker-image }}
      run_id: ${{ github.run_id }}
      runs-on: '[{"runs-on": "n150"}, {"runs-on": "n300"}]'
  test:
    needs:
      - docker-build
      - build
    uses: ./.github/workflows/test-sub.yml
    secrets: inherit
    with:
      test_mark: 'push'
      test_group_cnt: 2
      test_group_ids: '[1,2]'
      docker-image: ${{ needs.docker-build.outputs.docker-image }}
      run_id: ${{ github.run_id }}
      runs-on: '[{"runs-on": "n150"}, {"runs-on": "n300"}]'
<<<<<<< HEAD
=======

  perf-benchmark:
    if: inputs.run_perf_benchmark
    needs:
      - docker-build
      - build
    uses: ./.github/workflows/perf-benchmark-sub.yml
    secrets: inherit
    with:
      docker-image: ${{ needs.docker-build.outputs.docker-image }}
      run_id: ${{ needs.build.outputs.run_id }}

>>>>>>> a9d42125
  check-all-green:
    if: always()
    needs:
      - pre-commit
      - spdx
      - docker-build
      - build-docs
      - build
      - test
<<<<<<< HEAD
      - sanity-test
=======
      - perf-benchmark
>>>>>>> a9d42125
    runs-on: Ubuntu-latest
    steps:
    - name: Check if the needed jobs succeeded or failed
      uses: re-actors/alls-green@release/v1
      with:
        jobs: ${{ toJSON(needs) }}
        allowed-skips: perf-benchmark<|MERGE_RESOLUTION|>--- conflicted
+++ resolved
@@ -22,6 +22,7 @@
   packages: write
   checks: write
   actions: read
+
 jobs:
   spdx:
     uses: ./.github/workflows/spdx.yml
@@ -51,6 +52,7 @@
     secrets: inherit
     with:
       docker-image: ${{ needs.docker-build.outputs.docker-image }}
+      
   sanity-test:
     needs:
       - docker-build
@@ -61,6 +63,7 @@
       docker-image: ${{ needs.docker-build.outputs.docker-image }}
       run_id: ${{ github.run_id }}
       runs-on: '[{"runs-on": "n150"}, {"runs-on": "n300"}]'
+      
   test:
     needs:
       - docker-build
@@ -74,8 +77,6 @@
       docker-image: ${{ needs.docker-build.outputs.docker-image }}
       run_id: ${{ github.run_id }}
       runs-on: '[{"runs-on": "n150"}, {"runs-on": "n300"}]'
-<<<<<<< HEAD
-=======
 
   perf-benchmark:
     if: inputs.run_perf_benchmark
@@ -88,7 +89,6 @@
       docker-image: ${{ needs.docker-build.outputs.docker-image }}
       run_id: ${{ needs.build.outputs.run_id }}
 
->>>>>>> a9d42125
   check-all-green:
     if: always()
     needs:
@@ -97,12 +97,9 @@
       - docker-build
       - build-docs
       - build
+      - sanity-test
       - test
-<<<<<<< HEAD
-      - sanity-test
-=======
       - perf-benchmark
->>>>>>> a9d42125
     runs-on: Ubuntu-latest
     steps:
     - name: Check if the needed jobs succeeded or failed
