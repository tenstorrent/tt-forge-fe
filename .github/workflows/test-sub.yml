--- conflicted
+++ resolved
@@ -156,9 +156,6 @@
           pip install tt_tvm*.whl --upgrade
           pip install tt_forge_fe*.whl --upgrade
 
-<<<<<<< HEAD
-      - name: Collect Test
-=======
       - name: Download Generated Models Ops Tests
         if: ${{ inputs.run_models_ops_tests }}
         continue-on-error: true
@@ -169,8 +166,7 @@
           github_token: ${{ secrets.GITHUB_TOKEN }}
           path: forge/test/models_ops
 
-      - name: Run Test
->>>>>>> 1293f6e0
+      - name: Collect Test
         env:
           HF_TOKEN: ${{ secrets.HF_TOKEN }}
           HF_HOME: /mnt/dockercache/huggingface
